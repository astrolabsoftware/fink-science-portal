# Copyright 2022 AstroLab Software
# Author: Julien Peloton
#
# Licensed under the Apache License, Version 2.0 (the "License");
# you may not use this file except in compliance with the License.
# You may obtain a copy of the License at
#
#     http://www.apache.org/licenses/LICENSE-2.0
#
# Unless required by applicable law or agreed to in writing, software
# distributed under the License is distributed on an "AS IS" BASIS,
# WITHOUT WARRANTIES OR CONDITIONS OF ANY KIND, either express or implied.
# See the License for the specific language governing permissions and
# limitations under the License.
import io
import java
import gzip
import requests

import pandas as pd
import numpy as np
import healpy as hp

from PIL import Image as im
from matplotlib import cm

import astropy.units as u
from astropy.coordinates import SkyCoord
from astropy.time import Time, TimeDelta
from astropy.io import fits, votable
from astropy.table import Table

from app import client
from app import clientU, clientUV
from app import clientP128, clientP4096, clientP131072
from app import clientT, clientTNS, clientS, clientSSO, clientTRCK
from app import clientSSOCAND, clientSSOORB
from app import clientStats
from app import nlimit
from app import APIURL

from apps.utils import get_miriade_data
from apps.utils import format_hbase_output
from apps.utils import extract_cutouts
from apps.utils import hbase_type_converter

from apps.plotting import legacy_normalizer, convolve, sigmoid_normalizer

from flask import Response
from flask import send_file

def return_object_pdf(payload: dict) -> pd.DataFrame:
    """ Extract data returned by HBase and format it in a Pandas dataframe

    Data is from /api/v1/objects

    Parameters
    ----------
    payload: dict
        See https://fink-portal.org/api/v1/objects

    Return
    ----------
    out: pandas dataframe
    """
    if 'columns' in payload:
        cols = payload['columns'].replace(" ", "")
    else:
        cols = '*'

    if ',' in payload['objectId']:
        # multi-objects search
        splitids = payload['objectId'].split(',')
        objectids = ['key:key:{}'.format(i.strip()) for i in splitids]
    else:
        # single object search
        objectids = ["key:key:{}".format(payload['objectId'])]

    if 'withcutouts' in payload and str(payload['withcutouts']) == 'True':
        withcutouts = True
    else:
        withcutouts = False

    if 'withupperlim' in payload and str(payload['withupperlim']) == 'True':
        withupperlim = True
    else:
        withupperlim = False

    if cols == '*':
        truncated = False
    else:
        truncated = True

    # Get data from the main table
    results = java.util.TreeMap()
    for to_evaluate in objectids:
        result = client.scan(
            "",
            to_evaluate,
            cols,
            0, True, True
        )
        results.putAll(result)

    schema_client = client.schema()

    # reset the limit in case it has been changed above
    client.setLimit(nlimit)

    pdf = format_hbase_output(
        results, schema_client, group_alerts=False, truncated=truncated
    )

    if withcutouts:
        pdf = extract_cutouts(pdf, client)

    if withupperlim:
        # upper limits
        resultsU = java.util.TreeMap()
        for to_evaluate in objectids:
            resultU = clientU.scan(
                "",
                to_evaluate,
                "*",
                0, False, False
            )
            resultsU.putAll(resultU)

        # bad quality
        resultsUP = java.util.TreeMap()
        for to_evaluate in objectids:
            resultUP = clientUV.scan(
                "",
                to_evaluate,
                "*",
                0, False, False
            )
            resultsUP.putAll(resultUP)

        pdfU = pd.DataFrame.from_dict(resultsU, orient='index')
        pdfUP = pd.DataFrame.from_dict(resultsUP, orient='index')

        pdf['d:tag'] = 'valid'
        pdfU['d:tag'] = 'upperlim'
        pdfUP['d:tag'] = 'badquality'

        if 'i:jd' in pdfUP.columns:
            # workaround -- see https://github.com/astrolabsoftware/fink-science-portal/issues/216
            mask = np.array([False if float(i) in pdf['i:jd'].values else True for i in pdfUP['i:jd'].values])
            pdfUP = pdfUP[mask]

        pdf_ = pd.concat((pdf, pdfU, pdfUP), axis=0)

        # replace
        if 'i:jd' in pdf_.columns:
            pdf_['i:jd'] = pdf_['i:jd'].astype(float)
            pdf = pdf_.sort_values('i:jd', ascending=False)
        else:
            pdf = pdf_

    return pdf

def return_explorer_pdf(payload: dict, user_group: int) -> pd.DataFrame:
    """ Extract data returned by HBase and format it in a Pandas dataframe

    Data is from /api/v1/explorer

    Parameters
    ----------
    payload: dict
        See https://fink-portal.org/api/v1/explorer

    Return
    ----------
    out: pandas dataframe
    """
    if user_group == 0:
        # objectId search
        to_evaluate = "key:key:{}".format(payload['objectId'])

        results = client.scan(
            "",
            to_evaluate,
            "*",
            0, True, True
        )
        # reset the limit in case it has been changed above
        client.setLimit(nlimit)

        schema_client = client.schema()
    if user_group == 1:
        # Interpret user input
        ra, dec = payload['ra'], payload['dec']
        radius = payload['radius']

        if 'startdate_conesearch' in payload:
            startdate = payload['startdate_conesearch']
        else:
            startdate = None
        if 'window_days_conesearch' in payload and payload['window_days_conesearch'] is not None:
            window_days = float(payload['window_days_conesearch'])
        else:
            window_days = 1.0

        if float(radius) > 18000.:
            rep = {
                'status': 'error',
                'text': "`radius` cannot be bigger than 18,000 arcseconds (5 degrees).\n"
            }
            return Response(str(rep), 400)

        try:
            if 'h' in str(ra):
                coord = SkyCoord(ra, dec, frame='icrs')
            elif ':' in str(ra) or ' ' in str(ra):
                coord = SkyCoord(ra, dec, frame='icrs', unit=(u.hourangle, u.deg))
            else:
                coord = SkyCoord(ra, dec, frame='icrs', unit='deg')
        except ValueError as e:
            rep = {
                'status': 'error',
                'text': e
            }
            return Response(str(rep), 400)

        ra = coord.ra.deg
        dec = coord.dec.deg
        radius_deg = float(radius) / 3600.

        # angle to vec conversion
        vec = hp.ang2vec(np.pi / 2.0 - np.pi / 180.0 * dec, np.pi / 180.0 * ra)

        # Send request
        if float(radius) <= 30.:
            nside = 131072
            clientP_ = clientP131072
        elif (float(radius) > 30.) & (float(radius) <= 1000.):
            nside = 4096
            clientP_ = clientP4096
        else:
            nside = 128
            clientP_ = clientP128

        pixs = hp.query_disc(
            nside,
            vec,
            np.pi / 180 * radius_deg,
            inclusive=True
        )

        # For the future: we could set clientP_.setRangeScan(True)
        # and pass directly the time boundaries here instead of
        # grouping by later.

        # Filter by time - logic to be improved...
        if startdate is not None:
            if ':' in str(startdate):
                jdstart = Time(startdate).jd
            elif str(startdate).startswith('24'):
                jdstart = Time(startdate, format='jd').jd
            else:
                jdstart = Time(startdate, format='mjd').jd
            jdend = jdstart + window_days

            clientP_.setRangeScan(True)
            results = java.util.TreeMap()
            for pix in pixs:
                to_search = "key:key:{}_{},key:key:{}_{}".format(pix, jdstart, pix, jdend)
                result = clientP_.scan(
                    "",
                    to_search,
                    "*",
                    0, True, True
                )
                results.putAll(result)
            clientP_.setRangeScan(False)
        else:
            to_evaluate = ",".join(
                [
                    'key:key:{}'.format(i) for i in pixs
                ]
            )
            # Get matches in the pixel index table
            results = clientP_.scan(
                "",
                to_evaluate,
                "*",
                0, True, True
            )

        # extract objectId and times
        objectids = [i[1]['i:objectId'] for i in results.items()]
        times = [float(i[1]['key:key'].split('_')[1]) for i in results.items()]
        pdf_ = pd.DataFrame({'oid': objectids, 'jd': times})

        # Filter by time - logic to be improved...
        if startdate is not None:
            pdf_ = pdf_[(pdf_['jd'] >= jdstart) & (pdf_['jd'] < jdstart + window_days)]

        # groupby and keep only the last alert per objectId
        pdf_ = pdf_.loc[pdf_.groupby('oid')['jd'].idxmax()]

        # Get data from the main table
        results = java.util.TreeMap()
        for oid, jd in zip(pdf_['oid'].values, pdf_['jd'].values):
            to_evaluate = "key:key:{}_{}".format(oid, jd)

            result = client.scan(
                "",
                to_evaluate,
                "*",
                0, True, True
            )
            results.putAll(result)
        schema_client = client.schema()
    elif user_group == 2:
        if int(payload['window']) > 180:
            rep = {
                'status': 'error',
                'text': "`window` cannot be bigger than 180 minutes.\n"
            }
            return Response(str(rep), 400)
        # Time to jd
        jd_start = Time(payload['startdate']).jd
        jd_end = jd_start + TimeDelta(int(payload['window']) * 60, format='sec').jd

        # Send the request. RangeScan.
        clientT.setRangeScan(True)
        to_evaluate = "key:key:{},key:key:{}".format(jd_start, jd_end)
        results = clientT.scan(
            "",
            to_evaluate,
            "*",
            0, True, True
        )
        schema_client = clientT.schema()

    # reset the limit in case it has been changed above
    client.setLimit(nlimit)

    pdfs = format_hbase_output(
        results,
        schema_client,
        group_alerts=True,
        extract_color=False
    )

    # For conesearch, sort by distance
    if (user_group == 1) and (len(pdfs) > 0):
        sep = coord.separation(
            SkyCoord(
                pdfs['i:ra'],
                pdfs['i:dec'],
                unit='deg'
            )
        ).deg

        pdfs['v:separation_degree'] = sep
        pdfs = pdfs.sort_values('v:separation_degree', ascending=True)

        mask = pdfs['v:separation_degree'] > radius_deg
        pdfs = pdfs[~mask]

    return pdfs

def return_latests_pdf(payload: dict, return_raw: bool = False) -> pd.DataFrame:
    """ Extract data returned by HBase and format it in a Pandas dataframe

    Data is from /api/v1/latests

    Parameters
    ----------
    payload: dict
        See https://fink-portal.org/api/v1/latests
    return_raw: bool
        If True, return the HBase output, else pandas DataFrame. Default is False.

    Return
    ----------
    out: pandas dataframe
    """
    if 'n' not in payload:
        nalerts = 10
    else:
        nalerts = int(payload['n'])

    if 'startdate' not in payload:
        # start of the Fink operations
        jd_start = Time('2019-11-01 00:00:00').jd
    else:
        jd_start = Time(payload['startdate']).jd

    if 'stopdate' not in payload:
        jd_stop = Time.now().jd
    else:
        jd_stop = Time(payload['stopdate']).jd

    if 'columns' in payload:
        cols = payload['columns'].replace(" ", "")
    else:
        cols = '*'

    if cols == '*':
        truncated = False
    else:
        truncated = True

    # Search for latest alerts for a specific class
    tns_classes = pd.read_csv('assets/tns_types.csv', header=None)[0].values
    is_tns = payload['class'].startswith('(TNS)') and (payload['class'].split('(TNS) ')[1] in tns_classes)
    if is_tns:
        classname = payload['class'].split('(TNS) ')[1]
        clientTNS.setLimit(nalerts)
        clientTNS.setRangeScan(True)
        clientTNS.setReversed(True)

        results = clientTNS.scan(
            "",
            "key:key:{}_{},key:key:{}_{}".format(
                classname,
                jd_start,
                classname,
                jd_stop
            ),
            cols, 0, True, True
        )
        schema_client = clientTNS.schema()
        group_alerts = True
        clientTNS.setLimit(nlimit)
    elif payload['class'].startswith('(SIMBAD)') or payload['class'] != 'allclasses':
        if payload['class'].startswith('(SIMBAD)'):
            classname = payload['class'].split('(SIMBAD) ')[1]
        else:
            classname = payload['class']

        clientS.setLimit(nalerts)
        clientS.setRangeScan(True)
        clientS.setReversed(True)

        results = clientS.scan(
            "",
            "key:key:{}_{},key:key:{}_{}".format(
                classname,
                jd_start,
                classname,
                jd_stop
            ),
            cols, 0, False, False
        )
        schema_client = clientS.schema()
        group_alerts = False
        clientS.setLimit(nlimit)
    elif payload['class'] == 'allclasses':
        clientT.setLimit(nalerts)
        clientT.setRangeScan(True)
        clientT.setReversed(True)

        to_evaluate = "key:key:{},key:key:{}".format(jd_start, jd_stop)
        results = clientT.scan(
            "",
            to_evaluate,
            cols,
            0, True, True
        )
        schema_client = clientT.schema()
        group_alerts = False

        # Restore default limits
        clientT.setLimit(nlimit)

    if return_raw:
        return results

    # We want to return alerts
    # color computation is disabled
    pdfs = format_hbase_output(
        results, schema_client,
        group_alerts=group_alerts,
        extract_color=False,
        truncated=truncated,
        with_constellation=True
    )

    return pdfs

def return_sso_pdf(payload: dict) -> pd.DataFrame:
    """ Extract data returned by HBase and format it in a Pandas dataframe

    Data is from /api/v1/sso

    Parameters
    ----------
    payload: dict
        See https://fink-portal.org/api/v1/sso

    Return
    ----------
    out: pandas dataframe
    """
    if 'columns' in payload:
        cols = payload['columns'].replace(' ', '')
    else:
        cols = '*'

    if cols == '*':
        truncated = False
    else:
        truncated = True

    if ',' in payload['n_or_d']:
        # multi-objects search
        splitids = payload['n_or_d'].replace(' ', '').split(',')

        # Note the trailing _ to avoid mixing e.g. 91 and 915 in the same query
        names = ['key:key:{}_'.format(i.strip()) for i in splitids]
    else:
        # single object search
        # Note the trailing _ to avoid mixing e.g. 91 and 915 in the same query
        names = ["key:key:{}_".format(payload['n_or_d'].replace(' ', ''))]

    # Get data from the main table
    results = java.util.TreeMap()
    for to_evaluate in names:
        result = clientSSO.scan(
            "",
            to_evaluate,
            cols,
            0, True, True
        )
        results.putAll(result)

    schema_client = clientSSO.schema()

    # reset the limit in case it has been changed above
    clientSSO.setLimit(nlimit)

    pdf = format_hbase_output(
        results,
        schema_client,
        group_alerts=False,
        truncated=truncated,
        extract_color=False
    )

    if 'withEphem' in payload:
        if payload['withEphem'] == 'True' or payload['withEphem'] is True:
            # We should probably add a timeout
            # and try/except in case of miriade shutdown
            pdf = get_miriade_data(pdf)

    return pdf

def return_ssocand_pdf(payload: dict) -> pd.DataFrame:
    """ Extract data returned by HBase and format it in a Pandas dataframe

    Data is from /api/v1/ssocand

    Parameters
    ----------
    payload: dict
        See https://fink-portal.org/api/v1/ssocand

    Return
    ----------
    out: pandas dataframe
    """
    if 'ssoCandId' in payload:
<<<<<<< HEAD
        trajectory_id = payload['ssoCandId']
=======
        trajectory_id = str(payload['ssoCandId'])
>>>>>>> 87aab5ee
    else:
        trajectory_id = None

    payload_name = payload['kind']

    if payload_name == 'orbParams':
        gen_client = clientSSOORB

        if trajectory_id is not None:
            to_evaluate = "key:key:cand_{}".format(trajectory_id)
        else:
            to_evaluate = "key:key:cand_"
    elif payload_name == 'lightcurves':
        gen_client = clientSSOCAND

        if 'start_date' in payload:
            start_date = Time(payload['start_date'], format='iso').jd
        else:
            start_date = Time('2019-11-01', format='iso').jd

        if 'stop_date' in payload:
            stop_date = Time(payload['stop_date'], format='iso').jd
        else:
            stop_date = Time.now().jd

        gen_client.setRangeScan(True)

        if trajectory_id is not None:
            gen_client.setEvaluation("ssoCandId.equals('{}')".format(trajectory_id))

        to_evaluate = "key:key:{}_,key:key:{}_".format(start_date, stop_date)

    results = gen_client.scan(
        "",
        to_evaluate,
        '*',
        0, False, False
    )

    schema_client = gen_client.schema()

    # reset the limit in case it has been changed above
    gen_client.setLimit(nlimit)
    gen_client.setEvaluation("")

    if results.isEmpty():
        return pd.DataFrame({})

    # Construct the dataframe
    pdf = pd.DataFrame.from_dict(results, orient='index')

    # Type conversion
    pdf = pdf.astype(
        {i: hbase_type_converter[schema_client.type(i)] for i in pdf.columns}
    )

    return pdf

def return_tracklet_pdf(payload: dict) -> pd.DataFrame:
    """ Extract data returned by HBase and format it in a Pandas dataframe

    Data is from /api/v1/tracklet

    Parameters
    ----------
    payload: dict
        See https://fink-portal.org/api/v1/tracklet

    Return
    ----------
    out: pandas dataframe
    """
    if 'columns' in payload:
        cols = payload['columns'].replace(" ", "")
    else:
        cols = '*'

    if cols == '*':
        truncated = False
    else:
        truncated = True

    if 'date' in payload:
        designation = payload['date']
    else:
        rep = {
            'status': 'error',
            'text': "You need tp specify a date at the format YYYY-MM-DD hh:mm:ss\n"
        }
        return Response(str(rep), 400)

    payload_name = 'TRCK_' + designation.replace('-', '').replace(':', '').replace(' ', '_')

    # Note the trailing _
    to_evaluate = "key:key:{}".format(payload_name)

    results = clientTRCK.scan(
        "",
        to_evaluate,
        cols,
        0, True, True
    )

    schema_client = clientTRCK.schema()

    # reset the limit in case it has been changed above
    clientTRCK.setLimit(nlimit)

    pdf = format_hbase_output(
        results,
        schema_client,
        group_alerts=False,
        truncated=truncated,
        extract_color=False
    )

    return pdf

def format_and_send_cutout(payload: dict) -> pd.DataFrame:
    """ Extract data returned by HBase and jsonify it

    Data is from /api/v1/cutouts

    Parameters
    ----------
    payload: dict
        See https://fink-portal.org/api/v1/cutouts

    Return
    ----------
    out: pandas dataframe
    """
    output_format = payload.get('output-format', 'PNG')

    # default stretch is sigmoid
    if 'stretch' in payload:
        stretch = payload['stretch']
    else:
        stretch = 'sigmoid'

    # default name based on parameters
    filename = '{}_{}'.format(
        payload['objectId'],
        payload['kind']
    )

    if output_format == 'PNG':
        filename = filename + '.png'
    elif output_format == 'JPEG':
        filename = filename + '.jpg'
    elif output_format == 'FITS':
        filename = filename + '.fits'

    # Query the Database (object query)
    results = client.scan(
        "",
        "key:key:{}".format(payload['objectId']),
        "b:cutout{}_stampData,i:jd,i:candid".format(payload['kind']),
        0, True, True
    )

    # Format the results
    schema_client = client.schema()
    pdf = format_hbase_output(
        results, schema_client,
        group_alerts=False,
        truncated=True,
        extract_color=False
    )

    # Extract only the alert of interest
    if 'candid' in payload:
        pdf = pdf[pdf['i:candid'].astype(str) == str(payload['candid'])]
    else:
        # pdf has been sorted in `format_hbase_output`
        pdf = pdf.iloc[0:1]

    if pdf.empty:
        return send_file(
            io.BytesIO(),
            mimetype='image/png',
            as_attachment=True,
            attachment_filename=filename
        )
    # Extract cutouts
    if output_format == 'FITS':
        pdf = extract_cutouts(
            pdf,
            client,
            col='b:cutout{}_stampData'.format(payload['kind']),
            return_type='FITS'
        )
    else:
        pdf = extract_cutouts(
            pdf,
            client,
            col='b:cutout{}_stampData'.format(payload['kind']),
            return_type='array'
        )

    array = pdf['b:cutout{}_stampData'.format(payload['kind'])].values[0]

    # send the FITS file
    if output_format == 'FITS':
        return send_file(
            array,
            mimetype='application/octet-stream',
            as_attachment=True,
            attachment_filename=filename
        )
    # send the array
    elif output_format == 'array':
        return pdf[['b:cutout{}_stampData'.format(payload['kind'])]].to_json(orient='records')

    if stretch == 'sigmoid':
        array = sigmoid_normalizer(array, 0, 1)
    else:
        pmin = 0.5
        if 'pmin' in payload:
            pmin = float(payload['pmin'])
        pmax = 99.5
        if 'pmax' in payload:
            pmax = float(payload['pmax'])
        array = legacy_normalizer(array, stretch=stretch, pmin=pmin, pmax=pmax)

    if 'convolution_kernel' in payload:
        assert payload['convolution_kernel'] in ['gauss', 'box']
        array = convolve(array, smooth=1, kernel=payload['convolution_kernel'])

    # colormap
    if "colormap" in payload:
        colormap = getattr(cm, payload['colormap'])
    else:
        colormap = lambda x: x
    array = np.uint8(colormap(array) * 255)

    # Convert to PNG
    data = im.fromarray(array)
    datab = io.BytesIO()
    data.save(datab, format='PNG')
    datab.seek(0)
    return send_file(
        datab,
        mimetype='image/png',
        as_attachment=True,
        attachment_filename=filename)

def perform_xmatch(payload: dict) -> pd.DataFrame:
    """ Extract data returned by HBase and jsonify it

    Data is from /api/v1/xmatch

    Parameters
    ----------
    payload: dict
        See https://fink-portal.org/api/v1/xmatch

    Return
    ----------
    out: pandas dataframe
    """
    df = pd.read_csv(io.StringIO(payload['catalog']))

    radius = float(payload['radius'])
    if radius > 18000.:
        rep = {
            'status': 'error',
            'text': "`radius` cannot be bigger than 18,000 arcseconds (5 degrees).\n"
        }
        return Response(str(rep), 400)

    header = payload['header']

    header = [i.strip() for i in header.split(',')]
    if len(header) == 3:
        raname, decname, idname = header
    elif len(header) == 4:
        raname, decname, idname, timename = header
    else:
        rep = {
            'status': 'error',
            'text': "Header should contain 3 or 4 entries from your catalog. E.g. RA,DEC,ID or RA,DEC,ID,Time\n"
        }
        return Response(str(rep), 400)

    if 'window' in payload:
        window_days = payload['window']
    else:
        window_days = None

    # Fink columns of interest
    colnames = [
        'i:objectId', 'i:ra', 'i:dec', 'i:jd', 'd:cdsxmatch', 'i:ndethist'
    ]

    colnames_added_values = [
        'd:cdsxmatch',
        'd:roid',
        'd:mulens_class_1',
        'd:mulens_class_2',
        'd:snn_snia_vs_nonia',
        'd:snn_sn_vs_all',
        'd:rf_snia_vs_nonia',
        'i:ndethist',
        'i:drb',
        'i:classtar',
        'd:rf_kn_vs_nonkn',
        'i:jdstarthist'
    ]

    unique_cols = np.unique(colnames + colnames_added_values).tolist()

    # check units
    ra0 = df[raname].values[0]
    if 'h' in str(ra0):
        coords = [
            SkyCoord(ra, dec, frame='icrs')
            for ra, dec in zip(df[raname].values, df[decname].values)
        ]
    elif ':' in str(ra0) or ' ' in str(ra0):
        coords = [
            SkyCoord(ra, dec, frame='icrs', unit=(u.hourangle, u.deg))
            for ra, dec in zip(df[raname].values, df[decname].values)
        ]
    else:
        coords = [
            SkyCoord(ra, dec, frame='icrs', unit='deg')
            for ra, dec in zip(df[raname].values, df[decname].values)
        ]
    ras = [coord.ra.deg for coord in coords]
    decs = [coord.dec.deg for coord in coords]
    ids = df[idname].values

    if len(header) == 4:
        times = df[timename].values
    else:
        times = np.zeros_like(ras)

    pdfs = pd.DataFrame(columns=unique_cols + [idname] + ['v:classification'])
    for oid, ra, dec, time_start in zip(ids, ras, decs, times):
        if len(header) == 4:
            payload_data = {
                'ra': ra,
                'dec': dec,
                'radius': radius,
                'startdate_conesearch': time_start,
                'window_days_conesearch': window_days

            }
        else:
            payload_data = {
                'ra': ra,
                'dec': dec,
                'radius': radius
            }
        r = requests.post(
            '{}/api/v1/explorer'.format(APIURL),
            json=payload_data
        )
        pdf = pd.read_json(r.content)

        # Loop over results and construct the dataframe
        if not pdf.empty:
            pdf[idname] = [oid] * len(pdf)
            if 'd:rf_kn_vs_nonkn' not in pdf.columns:
                pdf['d:rf_kn_vs_nonkn'] = np.zeros(len(pdf), dtype=float)
            pdfs = pd.concat((pdfs, pdf), ignore_index=True)

    # Final join
    join_df = pd.merge(
        pdfs,
        df,
        on=idname
    )

    # reorganise columns order
    no_duplicate = np.where(pdfs.columns != idname)[0]
    cols = list(df.columns) + list(pdfs.columns[no_duplicate])
    join_df = join_df[cols]

    return join_df.to_json(orient='records')

def return_bayestar_pdf(payload: dict) -> pd.DataFrame:
    """ Extract data returned by HBase and jsonify it

    Data is from /api/v1/bayestar

    Parameters
    ----------
    payload: dict
        See https://fink-portal.org/api/v1/bayestar

    Return
    ----------
    out: pandas dataframe
    """
    # Interpret user input
    bayestar_data = payload['bayestar']
    credible_level_threshold = float(payload['credible_level'])

    with gzip.open(io.BytesIO(eval(bayestar_data)), 'rb') as f:
        with fits.open(io.BytesIO(f.read())) as hdul:
            data = hdul[1].data
            header = hdul[1].header

    hpx = data['PROB']
    if header['ORDERING'] == 'NESTED':
        hpx = hp.reorder(hpx, n2r=True)

    i = np.flipud(np.argsort(hpx))
    sorted_credible_levels = np.cumsum(hpx[i])
    credible_levels = np.empty_like(sorted_credible_levels)
    credible_levels[i] = sorted_credible_levels

    # TODO: use that to define the max skyfrac (in conjunction with level)
    # npix = len(hpx)
    # nside = hp.npix2nside(npix)
    # skyfrac = np.sum(credible_levels <= 0.1) * hp.nside2pixarea(nside, degrees=True)

    credible_levels_128 = hp.ud_grade(credible_levels, 128)

    pixs = np.where(credible_levels_128 <= credible_level_threshold)[0]

    # make a condition as well on the number of pixels?
    # print(len(pixs), pixs)

    # For the future: we could set clientP128.setRangeScan(True)
    # and pass directly the time boundaries here instead of
    # grouping by later.

    # 1 day before the event, to 6 days after the event
    jdstart = Time(header['DATE-OBS']).jd - 1
    jdend = jdstart + 6

    clientP128.setRangeScan(True)
    results = java.util.TreeMap()
    for pix in pixs:
        to_search = "key:key:{}_{},key:key:{}_{}".format(pix, jdstart, pix, jdend)
        result = clientP128.scan(
            "",
            to_search,
            "*",
            0, True, True
        )
        results.putAll(result)

    # extract objectId and times
    objectids = [i[1]['i:objectId'] for i in results.items()]
    times = [float(i[1]['key:key'].split('_')[1]) for i in results.items()]
    pdf_ = pd.DataFrame({'oid': objectids, 'jd': times})

    # Filter by time - logic to be improved...
    pdf_ = pdf_[(pdf_['jd'] >= jdstart) & (pdf_['jd'] < jdend)]

    # groupby and keep only the last alert per objectId
    pdf_ = pdf_.loc[pdf_.groupby('oid')['jd'].idxmax()]

    # Get data from the main table
    results = java.util.TreeMap()
    for oid, jd in zip(pdf_['oid'].values, pdf_['jd'].values):
        to_evaluate = "key:key:{}_{}".format(oid, jd)

        result = client.scan(
            "",
            to_evaluate,
            "*",
            0, True, True
        )
        results.putAll(result)
    schema_client = client.schema()

    pdfs = format_hbase_output(
        results,
        schema_client,
        group_alerts=True,
        extract_color=False
    )

    return pdfs

def return_statistics_pdf(payload: dict) -> pd.DataFrame:
    """ Extract data returned by HBase and jsonify it

    Data is from /api/v1/statistics

    Parameters
    ----------
    payload: dict
        See https://fink-portal.org/api/v1/statistics

    Return
    ----------
    out: pandas dataframe
    """
    if 'columns' in payload:
        cols = payload['columns']
    else:
        cols = '*'

    payload_date = payload['date']

    to_evaluate = "key:key:ztf_{}".format(payload_date)

    results = clientStats.scan(
        "",
        to_evaluate,
        cols,
        0, True, True
    )

    pdf = pd.DataFrame.from_dict(results, orient='index')

    return pdf

def send_data(pdf, output_format):
    """
    """
    if output_format == 'json':
        return pdf.to_json(orient='records')
    elif output_format == 'csv':
        return pdf.to_csv(index=False)
    elif output_format == 'votable':
        f = io.BytesIO()
        table = Table.from_pandas(pdf)
        vt = votable.from_table(table)
        votable.writeto(vt, f)
        f.seek(0)
        return f.read()
    elif output_format == 'parquet':
        f = io.BytesIO()
        pdf.to_parquet(f)
        f.seek(0)
        return f.read()

    rep = {
        'status': 'error',
        'text': "Output format `{}` is not supported. Choose among json, csv, or parquet\n".format(output_format)
    }
    return Response(str(rep), 400)

def return_random_pdf(payload: dict) -> pd.DataFrame:
    """ Extract data returned by HBase and format it in a Pandas dataframe

    Data is from /api/v1/random

    Parameters
    ----------
    payload: dict
        See https://fink-portal.org/api/v1/random

    Return
    ----------
    out: pandas dataframe
    """
    if 'columns' in payload:
        cols = payload['columns'].replace(" ", "")
    else:
        cols = '*'

    if 'class' in payload and str(payload['class']) != "":
        classsearch = True
    else:
        classsearch = False

    if cols == '*':
        truncated = False
    else:
        truncated = True

    if int(payload['n']) > 16:
        number = 16
    else:
        number = int(payload['n'])

    seed = payload.get('seed', None)
    if seed is not None:
        np.random.seed(int(payload['seed']))

    # logic
    results = []
    clientT.setLimit(1000)
    clientT.setRangeScan(True)

    jd_low = Time('2019-11-02 03:00:00.0').jd
    jd_high = Time.now().jd

    # 1 month
    delta_min = 43200
    delta_jd = TimeDelta(delta_min * 60, format='sec').jd
    while len(results) == 0:
        jdstart = np.random.uniform(jd_low, jd_high)
        jdstop = jdstart + delta_jd

        if classsearch:
            payload_data = {
                'class': payload['class'],
                'n': number,
                'startdate': Time(jdstart, format='jd').iso,
                'stopdate': Time(jdstop, format='jd').iso,
                'columns': "",
                'output-format': 'json'
            }
            results = return_latests_pdf(payload_data, return_raw=True)
        else:
            results = clientT.scan(
                "",
                "key:key:{},key:key:{}".format(jdstart, jdstop),
                "", 0, False, False
            )

    oids = list(dict(results).keys())
    oids = np.array([i.split('_')[-1] for i in oids])

    index_oid = np.random.randint(0, len(oids), number)
    oid = oids[index_oid]

    client.setLimit(2000)
    # Get data from the main table
    results = java.util.TreeMap()
    for oid_ in oid:
        result = client.scan(
            "",
            "key:key:{}".format(oid_),
            "{}".format(cols),
            0, False, False
        )
        results.putAll(result)

    pdf = format_hbase_output(
        results, client.schema(), group_alerts=False, truncated=truncated
    )

    clientT.setLimit(nlimit)
    client.setLimit(nlimit)

    return pdf<|MERGE_RESOLUTION|>--- conflicted
+++ resolved
@@ -565,11 +565,7 @@
     out: pandas dataframe
     """
     if 'ssoCandId' in payload:
-<<<<<<< HEAD
-        trajectory_id = payload['ssoCandId']
-=======
         trajectory_id = str(payload['ssoCandId'])
->>>>>>> 87aab5ee
     else:
         trajectory_id = None
 
