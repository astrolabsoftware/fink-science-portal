# Copyright 2022 AstroLab Software
# Author: Julien Peloton
#
# Licensed under the Apache License, Version 2.0 (the "License");
# you may not use this file except in compliance with the License.
# You may obtain a copy of the License at
#
#     http://www.apache.org/licenses/LICENSE-2.0
#
# Unless required by applicable law or agreed to in writing, software
# distributed under the License is distributed on an "AS IS" BASIS,
# WITHOUT WARRANTIES OR CONDITIONS OF ANY KIND, either express or implied.
# See the License for the specific language governing permissions and
# limitations under the License.
import io
import java
import gzip
import requests

import pandas as pd
import numpy as np
import healpy as hp

from PIL import Image as im
from matplotlib import cm

import astropy.units as u
from astropy.coordinates import SkyCoord
from astropy.time import Time, TimeDelta
from astropy.io import fits, votable
from astropy.table import Table

from app import client
from app import clientU, clientUV
from app import clientP128, clientP4096, clientP131072
from app import clientT, clientTNS, clientS, clientSSO, clientTRCK
from app import clientStats
from app import nlimit
from app import APIURL

from apps.utils import get_miriade_data
from apps.utils import format_hbase_output
from apps.utils import extract_cutouts

from apps.plotting import legacy_normalizer, convolve, sigmoid_normalizer

from flask import Response
from flask import send_file

def return_object_pdf(payload: dict) -> pd.DataFrame:
    """ Extract data returned by HBase and format it in a Pandas dataframe

    Data is from /api/v1/objects

    Parameters
    ----------
    payload: dict
        See https://fink-portal.org/api/v1/objects

    Return
    ----------
    out: pandas dataframe
    """
    if 'columns' in payload:
        cols = payload['columns'].replace(" ", "")
    else:
        cols = '*'

    if ',' in payload['objectId']:
        # multi-objects search
        splitids = payload['objectId'].split(',')
        objectids = ['key:key:{}'.format(i.strip()) for i in splitids]
    else:
        # single object search
        objectids = ["key:key:{}".format(payload['objectId'])]

    if 'withcutouts' in payload and str(payload['withcutouts']) == 'True':
        withcutouts = True
    else:
        withcutouts = False

    if 'withupperlim' in payload and str(payload['withupperlim']) == 'True':
        withupperlim = True
    else:
        withupperlim = False

    if cols == '*':
        truncated = False
    else:
        truncated = True

    # Get data from the main table
    results = java.util.TreeMap()
    for to_evaluate in objectids:
        result = client.scan(
            "",
            to_evaluate,
            cols,
            0, True, True
        )
        results.putAll(result)

    schema_client = client.schema()

    # reset the limit in case it has been changed above
    client.setLimit(nlimit)

    pdf = format_hbase_output(
        results, schema_client, group_alerts=False, truncated=truncated
    )

    if withcutouts:
        pdf = extract_cutouts(pdf, client)

    if withupperlim:
        # upper limits
        resultsU = java.util.TreeMap()
        for to_evaluate in objectids:
            resultU = clientU.scan(
                "",
                to_evaluate,
                "*",
                0, False, False
            )
            resultsU.putAll(resultU)

        # bad quality
        resultsUP = java.util.TreeMap()
        for to_evaluate in objectids:
            resultUP = clientUV.scan(
                "",
                to_evaluate,
                "*",
                0, False, False
            )
            resultsUP.putAll(resultUP)

        pdfU = pd.DataFrame.from_dict(resultsU, orient='index')
        pdfUP = pd.DataFrame.from_dict(resultsUP, orient='index')

        pdf['d:tag'] = 'valid'
        pdfU['d:tag'] = 'upperlim'
        pdfUP['d:tag'] = 'badquality'

        if 'i:jd' in pdfUP.columns:
            # workaround -- see https://github.com/astrolabsoftware/fink-science-portal/issues/216
            mask = np.array([False if float(i) in pdf['i:jd'].values else True for i in pdfUP['i:jd'].values])
            pdfUP = pdfUP[mask]

        pdf_ = pd.concat((pdf, pdfU, pdfUP), axis=0)

        # replace
        if 'i:jd' in pdf_.columns:
            pdf_['i:jd'] = pdf_['i:jd'].astype(float)
            pdf = pdf_.sort_values('i:jd', ascending=False)
        else:
            pdf = pdf_

    return pdf

def return_explorer_pdf(payload: dict, user_group: int) -> pd.DataFrame:
    """ Extract data returned by HBase and format it in a Pandas dataframe

    Data is from /api/v1/explorer

    Parameters
    ----------
    payload: dict
        See https://fink-portal.org/api/v1/explorer

    Return
    ----------
    out: pandas dataframe
    """
    if user_group == 0:
        # objectId search
        to_evaluate = "key:key:{}".format(payload['objectId'])

        results = client.scan(
            "",
            to_evaluate,
            "*",
            0, True, True
        )
        # reset the limit in case it has been changed above
        client.setLimit(nlimit)

        schema_client = client.schema()
    if user_group == 1:
        # Interpret user input
        ra, dec = payload['ra'], payload['dec']
        radius = payload['radius']

        if 'startdate_conesearch' in payload:
            startdate = payload['startdate_conesearch']
        else:
            startdate = None
        if 'window_days_conesearch' in payload and payload['window_days_conesearch'] is not None:
            window_days = float(payload['window_days_conesearch'])
        else:
            window_days = 1.0

        if float(radius) > 18000.:
            rep = {
                'status': 'error',
                'text': "`radius` cannot be bigger than 18,000 arcseconds (5 degrees).\n"
            }
            return Response(str(rep), 400)

        try:
            if 'h' in str(ra):
                coord = SkyCoord(ra, dec, frame='icrs')
            elif ':' in str(ra) or ' ' in str(ra):
                coord = SkyCoord(ra, dec, frame='icrs', unit=(u.hourangle, u.deg))
            else:
                coord = SkyCoord(ra, dec, frame='icrs', unit='deg')
        except ValueError as e:
            rep = {
                'status': 'error',
                'text': e
            }
            return Response(str(rep), 400)

        ra = coord.ra.deg
        dec = coord.dec.deg
        radius_deg = float(radius) / 3600.

        # angle to vec conversion
        vec = hp.ang2vec(np.pi / 2.0 - np.pi / 180.0 * dec, np.pi / 180.0 * ra)

        # Send request
        if float(radius) <= 30.:
            nside = 131072
            clientP_ = clientP131072
        elif (float(radius) > 30.) & (float(radius) <= 1000.):
            nside = 4096
            clientP_ = clientP4096
        else:
            nside = 128
            clientP_ = clientP128

        pixs = hp.query_disc(
            nside,
            vec,
            np.pi / 180 * radius_deg,
            inclusive=True
        )

        # For the future: we could set clientP_.setRangeScan(True)
        # and pass directly the time boundaries here instead of
        # grouping by later.

        # Filter by time - logic to be improved...
        if startdate is not None:
            if ':' in str(startdate):
                jdstart = Time(startdate).jd
            elif str(startdate).startswith('24'):
                jdstart = Time(startdate, format='jd').jd
            else:
                jdstart = Time(startdate, format='mjd').jd
            jdend = jdstart + window_days

            clientP_.setRangeScan(True)
            results = java.util.TreeMap()
            for pix in pixs:
                to_search = "key:key:{}_{},key:key:{}_{}".format(pix, jdstart, pix, jdend)
                result = clientP_.scan(
                    "",
                    to_search,
                    "*",
                    0, True, True
                )
                results.putAll(result)
            clientP_.setRangeScan(False)
        else:
            to_evaluate = ",".join(
                [
                    'key:key:{}'.format(i) for i in pixs
                ]
            )
            # Get matches in the pixel index table
            results = clientP_.scan(
                "",
                to_evaluate,
                "*",
                0, True, True
            )

        # extract objectId and times
        objectids = [i[1]['i:objectId'] for i in results.items()]
        times = [float(i[1]['key:key'].split('_')[1]) for i in results.items()]
        pdf_ = pd.DataFrame({'oid': objectids, 'jd': times})

        # Filter by time - logic to be improved...
        if startdate is not None:
            pdf_ = pdf_[(pdf_['jd'] >= jdstart) & (pdf_['jd'] < jdstart + window_days)]

        # groupby and keep only the last alert per objectId
        pdf_ = pdf_.loc[pdf_.groupby('oid')['jd'].idxmax()]

        # Get data from the main table
        results = java.util.TreeMap()
        for oid, jd in zip(pdf_['oid'].values, pdf_['jd'].values):
            to_evaluate = "key:key:{}_{}".format(oid, jd)

            result = client.scan(
                "",
                to_evaluate,
                "*",
                0, True, True
            )
            results.putAll(result)
        schema_client = client.schema()
    elif user_group == 2:
        if int(payload['window']) > 180:
            rep = {
                'status': 'error',
                'text': "`window` cannot be bigger than 180 minutes.\n"
            }
            return Response(str(rep), 400)
        # Time to jd
        jd_start = Time(payload['startdate']).jd
        jd_end = jd_start + TimeDelta(int(payload['window']) * 60, format='sec').jd

        # Send the request. RangeScan.
        clientT.setRangeScan(True)
        to_evaluate = "key:key:{},key:key:{}".format(jd_start, jd_end)
        results = clientT.scan(
            "",
            to_evaluate,
            "*",
            0, True, True
        )
        schema_client = clientT.schema()

    # reset the limit in case it has been changed above
    client.setLimit(nlimit)

    pdfs = format_hbase_output(
        results,
        schema_client,
        group_alerts=True,
        extract_color=False
    )

    # For conesearch, sort by distance
    if (user_group == 1) and (len(pdfs) > 0):
        sep = coord.separation(
            SkyCoord(
                pdfs['i:ra'],
                pdfs['i:dec'],
                unit='deg'
            )
        ).deg

        pdfs['v:separation_degree'] = sep
        pdfs = pdfs.sort_values('v:separation_degree', ascending=True)

        mask = pdfs['v:separation_degree'] > radius_deg
        pdfs = pdfs[~mask]

    return pdfs

def return_latests_pdf(payload: dict, return_raw: bool = False) -> pd.DataFrame:
    """ Extract data returned by HBase and format it in a Pandas dataframe

    Data is from /api/v1/latests

    Parameters
    ----------
    payload: dict
        See https://fink-portal.org/api/v1/latests
    return_raw: bool
        If True, return the HBase output, else pandas DataFrame. Default is False.

    Return
    ----------
    out: pandas dataframe
    """
    if 'n' not in payload:
        nalerts = 10
    else:
        nalerts = int(payload['n'])

    if 'startdate' not in payload:
        # start of the Fink operations
        jd_start = Time('2019-11-01 00:00:00').jd
    else:
        jd_start = Time(payload['startdate']).jd

    if 'stopdate' not in payload:
        jd_stop = Time.now().jd
    else:
        jd_stop = Time(payload['stopdate']).jd

    if 'columns' in payload:
        cols = payload['columns'].replace(" ", "")
    else:
        cols = '*'

    if cols == '*':
        truncated = False
    else:
        truncated = True

    # Search for latest alerts for a specific class
    tns_classes = pd.read_csv('assets/tns_types.csv', header=None)[0].values
    is_tns = payload['class'].startswith('(TNS)') and (payload['class'].split('(TNS) ')[1] in tns_classes)
    if is_tns:
        classname = payload['class'].split('(TNS) ')[1]
        clientTNS.setLimit(nalerts)
        clientTNS.setRangeScan(True)
        clientTNS.setReversed(True)

        results = clientTNS.scan(
            "",
            "key:key:{}_{},key:key:{}_{}".format(
                classname,
                jd_start,
                classname,
                jd_stop
            ),
            cols, 0, True, True
        )
        schema_client = clientTNS.schema()
        group_alerts = True
        clientTNS.setLimit(nlimit)
    elif payload['class'].startswith('(SIMBAD)') or payload['class'] != 'allclasses':
        if payload['class'].startswith('(SIMBAD)'):
            classname = payload['class'].split('(SIMBAD) ')[1]
        else:
            classname = payload['class']

        clientS.setLimit(nalerts)
        clientS.setRangeScan(True)
        clientS.setReversed(True)

        results = clientS.scan(
            "",
            "key:key:{}_{},key:key:{}_{}".format(
                classname,
                jd_start,
                classname,
                jd_stop
            ),
            cols, 0, False, False
        )
        schema_client = clientS.schema()
        group_alerts = False
        clientS.setLimit(nlimit)
    elif payload['class'] == 'allclasses':
        clientT.setLimit(nalerts)
        clientT.setRangeScan(True)
        clientT.setReversed(True)

        to_evaluate = "key:key:{},key:key:{}".format(jd_start, jd_stop)
        results = clientT.scan(
            "",
            to_evaluate,
            cols,
            0, True, True
        )
        schema_client = clientT.schema()
        group_alerts = False

<<<<<<< HEAD
    if return_raw:
        return results
=======
        # Restore default limits
        clientT.setLimit(nlimit)
>>>>>>> 2b4640b6

    # We want to return alerts
    # color computation is disabled
    pdfs = format_hbase_output(
        results, schema_client,
        group_alerts=group_alerts,
        extract_color=False,
        truncated=truncated,
        with_constellation=True
    )

    return pdfs

def return_sso_pdf(payload: dict) -> pd.DataFrame:
    """ Extract data returned by HBase and format it in a Pandas dataframe

    Data is from /api/v1/sso

    Parameters
    ----------
    payload: dict
        See https://fink-portal.org/api/v1/sso

    Return
    ----------
    out: pandas dataframe
    """
    if 'columns' in payload:
        cols = payload['columns'].replace(" ", "")
    else:
        cols = '*'

    if cols == '*':
        truncated = False
    else:
        truncated = True

    payload_name = payload['n_or_d'].replace(' ', '')

    # Note the trailing _ to avoid mixing e.g. 91 and 915 in the same query
    to_evaluate = "key:key:{}_".format(payload_name)

    results = clientSSO.scan(
        "",
        to_evaluate,
        cols,
        0, True, True
    )

    schema_client = clientSSO.schema()

    # reset the limit in case it has been changed above
    clientSSO.setLimit(nlimit)

    pdf = format_hbase_output(
        results,
        schema_client,
        group_alerts=False,
        truncated=truncated,
        extract_color=False
    )

    if 'withEphem' in payload:
        if payload['withEphem'] == 'True' or payload['withEphem'] is True:
            # We should probably add a timeout
            # and try/except in case of miriade shutdown
            pdf = get_miriade_data(pdf)

    return pdf

def return_tracklet_pdf(payload: dict) -> pd.DataFrame:
    """ Extract data returned by HBase and format it in a Pandas dataframe

    Data is from /api/v1/tracklet

    Parameters
    ----------
    payload: dict
        See https://fink-portal.org/api/v1/tracklet

    Return
    ----------
    out: pandas dataframe
    """
    if 'columns' in payload:
        cols = payload['columns'].replace(" ", "")
    else:
        cols = '*'

    if cols == '*':
        truncated = False
    else:
        truncated = True

    if 'date' in payload:
        designation = payload['date']
    else:
        rep = {
            'status': 'error',
            'text': "You need tp specify a date at the format YYYY-MM-DD hh:mm:ss\n"
        }
        return Response(str(rep), 400)

    payload_name = 'TRCK_' + designation.replace('-', '').replace(':', '').replace(' ', '_')

    # Note the trailing _
    to_evaluate = "key:key:{}".format(payload_name)

    results = clientTRCK.scan(
        "",
        to_evaluate,
        cols,
        0, True, True
    )

    schema_client = clientTRCK.schema()

    # reset the limit in case it has been changed above
    clientTRCK.setLimit(nlimit)

    pdf = format_hbase_output(
        results,
        schema_client,
        group_alerts=False,
        truncated=truncated,
        extract_color=False
    )

    return pdf

def format_and_send_cutout(payload: dict) -> pd.DataFrame:
    """ Extract data returned by HBase and jsonify it

    Data is from /api/v1/cutouts

    Parameters
    ----------
    payload: dict
        See https://fink-portal.org/api/v1/cutouts

    Return
    ----------
    out: pandas dataframe
    """
    output_format = payload.get('output-format', 'PNG')

    # default stretch is sigmoid
    if 'stretch' in payload:
        stretch = payload['stretch']
    else:
        stretch = 'sigmoid'

    # default name based on parameters
    filename = '{}_{}'.format(
        payload['objectId'],
        payload['kind']
    )

    if output_format == 'PNG':
        filename = filename + '.png'
    elif output_format == 'JPEG':
        filename = filename + '.jpg'
    elif output_format == 'FITS':
        filename = filename + '.fits'

    # Query the Database (object query)
    results = client.scan(
        "",
        "key:key:{}".format(payload['objectId']),
        "b:cutout{}_stampData,i:jd,i:candid".format(payload['kind']),
        0, True, True
    )

    # Format the results
    schema_client = client.schema()
    pdf = format_hbase_output(
        results, schema_client,
        group_alerts=False,
        truncated=True,
        extract_color=False
    )

    # Extract only the alert of interest
    if 'candid' in payload:
        pdf = pdf[pdf['i:candid'].astype(str) == str(payload['candid'])]
    else:
        # pdf has been sorted in `format_hbase_output`
        pdf = pdf.iloc[0:1]

    if pdf.empty:
        return send_file(
            io.BytesIO(),
            mimetype='image/png',
            as_attachment=True,
            attachment_filename=filename
        )
    # Extract cutouts
    if output_format == 'FITS':
        pdf = extract_cutouts(
            pdf,
            client,
            col='b:cutout{}_stampData'.format(payload['kind']),
            return_type='FITS'
        )
    else:
        pdf = extract_cutouts(
            pdf,
            client,
            col='b:cutout{}_stampData'.format(payload['kind']),
            return_type='array'
        )

    array = pdf['b:cutout{}_stampData'.format(payload['kind'])].values[0]

    # send the FITS file
    if output_format == 'FITS':
        return send_file(
            array,
            mimetype='application/octet-stream',
            as_attachment=True,
            attachment_filename=filename
        )
    # send the array
    elif output_format == 'array':
        return pdf[['b:cutout{}_stampData'.format(payload['kind'])]].to_json(orient='records')

    if stretch == 'sigmoid':
        array = sigmoid_normalizer(array, 0, 1)
    else:
        pmin = 0.5
        if 'pmin' in payload:
            pmin = float(payload['pmin'])
        pmax = 99.5
        if 'pmax' in payload:
            pmax = float(payload['pmax'])
        array = legacy_normalizer(array, stretch=stretch, pmin=pmin, pmax=pmax)

    if 'convolution_kernel' in payload:
        assert payload['convolution_kernel'] in ['gauss', 'box']
        array = convolve(array, smooth=1, kernel=payload['convolution_kernel'])

    # colormap
    if "colormap" in payload:
        colormap = getattr(cm, payload['colormap'])
    else:
        colormap = lambda x: x
    array = np.uint8(colormap(array) * 255)

    # Convert to PNG
    data = im.fromarray(array)
    datab = io.BytesIO()
    data.save(datab, format='PNG')
    datab.seek(0)
    return send_file(
        datab,
        mimetype='image/png',
        as_attachment=True,
        attachment_filename=filename)

def perform_xmatch(payload: dict) -> pd.DataFrame:
    """ Extract data returned by HBase and jsonify it

    Data is from /api/v1/xmatch

    Parameters
    ----------
    payload: dict
        See https://fink-portal.org/api/v1/xmatch

    Return
    ----------
    out: pandas dataframe
    """
    df = pd.read_csv(io.StringIO(payload['catalog']))

    radius = float(payload['radius'])
    if radius > 18000.:
        rep = {
            'status': 'error',
            'text': "`radius` cannot be bigger than 18,000 arcseconds (5 degrees).\n"
        }
        return Response(str(rep), 400)

    header = payload['header']

    header = [i.strip() for i in header.split(',')]
    if len(header) == 3:
        raname, decname, idname = header
    elif len(header) == 4:
        raname, decname, idname, timename = header
    else:
        rep = {
            'status': 'error',
            'text': "Header should contain 3 or 4 entries from your catalog. E.g. RA,DEC,ID or RA,DEC,ID,Time\n"
        }
        return Response(str(rep), 400)

    if 'window' in payload:
        window_days = payload['window']
    else:
        window_days = None

    # Fink columns of interest
    colnames = [
        'i:objectId', 'i:ra', 'i:dec', 'i:jd', 'd:cdsxmatch', 'i:ndethist'
    ]

    colnames_added_values = [
        'd:cdsxmatch',
        'd:roid',
        'd:mulens_class_1',
        'd:mulens_class_2',
        'd:snn_snia_vs_nonia',
        'd:snn_sn_vs_all',
        'd:rf_snia_vs_nonia',
        'i:ndethist',
        'i:drb',
        'i:classtar',
        'd:rf_kn_vs_nonkn',
        'i:jdstarthist'
    ]

    unique_cols = np.unique(colnames + colnames_added_values).tolist()

    # check units
    ra0 = df[raname].values[0]
    if 'h' in str(ra0):
        coords = [
            SkyCoord(ra, dec, frame='icrs')
            for ra, dec in zip(df[raname].values, df[decname].values)
        ]
    elif ':' in str(ra0) or ' ' in str(ra0):
        coords = [
            SkyCoord(ra, dec, frame='icrs', unit=(u.hourangle, u.deg))
            for ra, dec in zip(df[raname].values, df[decname].values)
        ]
    else:
        coords = [
            SkyCoord(ra, dec, frame='icrs', unit='deg')
            for ra, dec in zip(df[raname].values, df[decname].values)
        ]
    ras = [coord.ra.deg for coord in coords]
    decs = [coord.dec.deg for coord in coords]
    ids = df[idname].values

    if len(header) == 4:
        times = df[timename].values
    else:
        times = np.zeros_like(ras)

    pdfs = pd.DataFrame(columns=unique_cols + [idname] + ['v:classification'])
    for oid, ra, dec, time_start in zip(ids, ras, decs, times):
        if len(header) == 4:
            payload_data = {
                'ra': ra,
                'dec': dec,
                'radius': radius,
                'startdate_conesearch': time_start,
                'window_days_conesearch': window_days

            }
        else:
            payload_data = {
                'ra': ra,
                'dec': dec,
                'radius': radius
            }
        r = requests.post(
            '{}/api/v1/explorer'.format(APIURL),
            json=payload_data
        )
        pdf = pd.read_json(r.content)

        # Loop over results and construct the dataframe
        if not pdf.empty:
            pdf[idname] = [oid] * len(pdf)
            if 'd:rf_kn_vs_nonkn' not in pdf.columns:
                pdf['d:rf_kn_vs_nonkn'] = np.zeros(len(pdf), dtype=float)
            pdfs = pd.concat((pdfs, pdf), ignore_index=True)

    # Final join
    join_df = pd.merge(
        pdfs,
        df,
        on=idname
    )

    # reorganise columns order
    no_duplicate = np.where(pdfs.columns != idname)[0]
    cols = list(df.columns) + list(pdfs.columns[no_duplicate])
    join_df = join_df[cols]

    return join_df.to_json(orient='records')

def return_bayestar_pdf(payload: dict) -> pd.DataFrame:
    """ Extract data returned by HBase and jsonify it

    Data is from /api/v1/bayestar

    Parameters
    ----------
    payload: dict
        See https://fink-portal.org/api/v1/bayestar

    Return
    ----------
    out: pandas dataframe
    """
    # Interpret user input
    bayestar_data = payload['bayestar']
    credible_level_threshold = float(payload['credible_level'])

    with gzip.open(io.BytesIO(eval(bayestar_data)), 'rb') as f:
        with fits.open(io.BytesIO(f.read())) as hdul:
            data = hdul[1].data
            header = hdul[1].header

    hpx = data['PROB']
    if header['ORDERING'] == 'NESTED':
        hpx = hp.reorder(hpx, n2r=True)

    i = np.flipud(np.argsort(hpx))
    sorted_credible_levels = np.cumsum(hpx[i])
    credible_levels = np.empty_like(sorted_credible_levels)
    credible_levels[i] = sorted_credible_levels

    # TODO: use that to define the max skyfrac (in conjunction with level)
    # npix = len(hpx)
    # nside = hp.npix2nside(npix)
    # skyfrac = np.sum(credible_levels <= 0.1) * hp.nside2pixarea(nside, degrees=True)

    credible_levels_128 = hp.ud_grade(credible_levels, 128)

    pixs = np.where(credible_levels_128 <= credible_level_threshold)[0]

    # make a condition as well on the number of pixels?
    # print(len(pixs), pixs)

    # For the future: we could set clientP128.setRangeScan(True)
    # and pass directly the time boundaries here instead of
    # grouping by later.

    # 1 day before the event, to 6 days after the event
    jdstart = Time(header['DATE-OBS']).jd - 1
    jdend = jdstart + 6

    clientP128.setRangeScan(True)
    results = java.util.TreeMap()
    for pix in pixs:
        to_search = "key:key:{}_{},key:key:{}_{}".format(pix, jdstart, pix, jdend)
        result = clientP128.scan(
            "",
            to_search,
            "*",
            0, True, True
        )
        results.putAll(result)

    # extract objectId and times
    objectids = [i[1]['i:objectId'] for i in results.items()]
    times = [float(i[1]['key:key'].split('_')[1]) for i in results.items()]
    pdf_ = pd.DataFrame({'oid': objectids, 'jd': times})

    # Filter by time - logic to be improved...
    pdf_ = pdf_[(pdf_['jd'] >= jdstart) & (pdf_['jd'] < jdend)]

    # groupby and keep only the last alert per objectId
    pdf_ = pdf_.loc[pdf_.groupby('oid')['jd'].idxmax()]

    # Get data from the main table
    results = java.util.TreeMap()
    for oid, jd in zip(pdf_['oid'].values, pdf_['jd'].values):
        to_evaluate = "key:key:{}_{}".format(oid, jd)

        result = client.scan(
            "",
            to_evaluate,
            "*",
            0, True, True
        )
        results.putAll(result)
    schema_client = client.schema()

    pdfs = format_hbase_output(
        results,
        schema_client,
        group_alerts=True,
        extract_color=False
    )

    return pdfs

def return_statistics_pdf(payload: dict) -> pd.DataFrame:
    """ Extract data returned by HBase and jsonify it

    Data is from /api/v1/statistics

    Parameters
    ----------
    payload: dict
        See https://fink-portal.org/api/v1/statistics

    Return
    ----------
    out: pandas dataframe
    """
    if 'columns' in payload:
        cols = payload['columns'].replace(" ", "")
    else:
        cols = '*'

    payload_date = payload['date']

    to_evaluate = "key:key:ztf_{}".format(payload_date)

    results = clientStats.scan(
        "",
        to_evaluate,
        cols,
        0, True, True
    )

    pdf = pd.DataFrame.from_dict(results, orient='index')

    return pdf

def send_data(pdf, output_format):
    """
    """
    if output_format == 'json':
        return pdf.to_json(orient='records')
    elif output_format == 'csv':
        return pdf.to_csv(index=False)
    elif output_format == 'votable':
        f = io.BytesIO()
        table = Table.from_pandas(pdf)
        vt = votable.from_table(table)
        votable.writeto(vt, f)
        f.seek(0)
        return f.read()
    elif output_format == 'parquet':
        f = io.BytesIO()
        pdf.to_parquet(f)
        f.seek(0)
        return f.read()

    rep = {
        'status': 'error',
        'text': "Output format `{}` is not supported. Choose among json, csv, or parquet\n".format(output_format)
    }
    return Response(str(rep), 400)

def return_random_pdf(payload: dict) -> pd.DataFrame:
    """ Extract data returned by HBase and format it in a Pandas dataframe

    Data is from /api/v1/random

    Parameters
    ----------
    payload: dict
        See https://fink-portal.org/api/v1/random

    Return
    ----------
    out: pandas dataframe
    """
    if 'columns' in payload:
        cols = payload['columns'].replace(" ", "")
    else:
        cols = '*'

    if 'class' in payload and str(payload['class']) != "":
        classsearch = True
    else:
        classsearch = False

    if cols == '*':
        truncated = False
    else:
        truncated = True

    if int(payload['n']) > 16:
        number = 16
    else:
        number = int(payload['n'])

    seed = payload.get('seed', None)
    if seed is not None:
        np.random.seed(int(payload['seed']))

    # logic
    results = []
    clientT.setLimit(1000)
    clientT.setRangeScan(True)

    jd_low = Time('2019-11-02 03:00:00.0').jd
    jd_high = Time.now().jd

    # 1 month
    delta_min = 43200
    delta_jd = TimeDelta(delta_min * 60, format='sec').jd
    while len(results) == 0:
        jdstart = np.random.uniform(jd_low, jd_high)
        jdstop = jdstart + delta_jd

        if classsearch:
            payload_data = {
                'class': payload['class'],
                'n': number,
                'startdate': Time(jdstart, format='jd').iso,
                'stopdate': Time(jdstop, format='jd').iso,
                'columns': "",
                'output-format': 'json'
            }
            results = return_latests_pdf(payload_data, return_raw=True)
        else:
            results = clientT.scan(
                "",
                "key:key:{},key:key:{}".format(jdstart, jdstop),
                "", 0, False, False
            )

    oids = list(dict(results).keys())
    oids = np.array([i.split('_')[-1] for i in oids])

    index_oid = np.random.randint(0, len(oids), number)
    oid = oids[index_oid]

    client.setLimit(2000)
    # Get data from the main table
    results = java.util.TreeMap()
    for oid_ in oid:
        result = client.scan(
            "",
            "key:key:{}".format(oid_),
            "{}".format(cols),
            0, False, False
        )
        results.putAll(result)

    pdf = format_hbase_output(
        results, client.schema(), group_alerts=False, truncated=truncated
    )

    clientT.setLimit(nlimit)
    client.setLimit(nlimit)

    return pdf<|MERGE_RESOLUTION|>--- conflicted
+++ resolved
@@ -463,13 +463,11 @@
         schema_client = clientT.schema()
         group_alerts = False
 
-<<<<<<< HEAD
+        # Restore default limits
+        clientT.setLimit(nlimit)
+
     if return_raw:
         return results
-=======
-        # Restore default limits
-        clientT.setLimit(nlimit)
->>>>>>> 2b4640b6
 
     # We want to return alerts
     # color computation is disabled
