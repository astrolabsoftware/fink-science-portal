# Copyright 2020-2022 AstroLab Software
# Author: Julien Peloton
#
# Licensed under the Apache License, Version 2.0 (the "License");
# you may not use this file except in compliance with the License.
# You may obtain a copy of the License at
#
#     http://www.apache.org/licenses/LICENSE-2.0
#
# Unless required by applicable law or agreed to in writing, software
# distributed under the License is distributed on an "AS IS" BASIS,
# WITHOUT WARRANTIES OR CONDITIONS OF ANY KIND, either express or implied.
# See the License for the specific language governing permissions and
# limitations under the License.
import dash
from dash import html, dcc, Input, Output, State
from dash.exceptions import PreventUpdate

import dash_bootstrap_components as dbc
import visdcc
import plotly.graph_objects as go
import dash_mantine_components as dmc
from dash_iconify import DashIconify

import pandas as pd
import numpy as np
import requests

import rocks

from app import app

from apps.supernovae.cards import card_sn_scores
from apps.varstars.cards import card_explanation_variable, card_variable_button
from apps.mulens.cards import card_explanation_mulens
from apps.mulens.cards import card_mulens_button
from apps.sso.cards import card_sso_left

from apps.cards import card_lightcurve_summary
from apps.cards import card_id
from apps.cards import create_external_links, create_external_links_brokers

from apps.plotting import draw_sso_lightcurve, draw_sso_astrometry, draw_sso_residual
from apps.plotting import draw_tracklet_lightcurve, draw_tracklet_radec
from apps.plotting import plot_classbar
from apps.plotting import all_radio_options

from apps.utils import format_hbase_output
from apps.utils import get_miriade_data
from apps.utils import pil_to_b64
from apps.utils import generate_qr
from apps.utils import class_colors
from apps.utils import retrieve_oid_from_metaname
from fink_utils.photometry.utils import is_source_behind

from fink_utils.xmatch.simbad import get_simbad_labels

from app import APIURL

dcc.Location(id='url', refresh=False)

def tab1_content(pdf, extra_div):
    """ Summary tab
    """
    tab1_content_ = html.Div([
        dmc.Space(h=10),
        dbc.Row(
            [
                dbc.Col(
                    dcc.Graph(
                        style={
                            'width': '100%',
                            'height': '4pc'
                        },
                        config={'displayModeBar': False},
                        id='classbar'
                    ),
                    width=12
                ),
            ], justify='around'
        ),
        dbc.Row([
            dbc.Col([extra_div, card_lightcurve_summary()], width=8),
            dbc.Col(card_id(pdf), width=4)
        ]),
    ])

    out = dmc.LoadingOverlay(
        tab1_content_,
        loaderProps={"variant": "dots", "color": "orange", "size": "xl"}
    )
    return out

def tab2_content():
    """ Supernova tab
    """
    tab2_content_ = html.Div([
        dmc.Space(h=10),
        dbc.Row([
            dbc.Col(card_sn_scores(), width=8),
            dbc.Col(id='card_sn_properties', width=4)
        ]),
    ])
    return tab2_content_

def tab3_content():
    """ Variable stars tab
    """
    nterms_base = dbc.Row(
        [
            dbc.Label("Number of base terms"),
            dbc.Input(
                placeholder="1",
                value=1,
                type="number",
                id='nterms_base',
                debounce=True,
                min=0, max=4
            ),
            dbc.Label("Number of band terms"),
            dbc.Input(
                placeholder="1",
                value=1,
                type="number",
                id='nterms_band',
                debounce=True,
                min=0, max=4
            ),
            dbc.Label("Set manually the period (days)"),
            dbc.Input(
                placeholder="Optional",
                value=None,
                type="number",
                id='manual_period',
                debounce=True
            )
        ], className='mb-3', style={'width': '100%', 'display': 'inline-block'}
    )

    submit_varstar_button = dmc.Button(
        'Fit data',
        id='submit_variable',
        color='dark', variant="outline", fullWidth=True, radius='xl',
        loaderProps={'variant': 'dots'}
    )

    card2 = dmc.Paper(
        [
            nterms_base,
        ], radius='xl', p='md', shadow='xl', withBorder=True
    )

    tab3_content_ = html.Div([
        dmc.Space(h=10),
        dbc.Row([
            dbc.Col(
                dmc.LoadingOverlay(
                    dmc.Paper(
                        [
                            html.Div(id='variable_plot'),
                            html.Br(),
                            card_explanation_variable()
                        ], radius='xl', p='md', shadow='xl', withBorder=True
                    ), loaderProps={"variant": "dots", "color": "orange", "size": "xl"},
                ), width=8
            ),
            dbc.Col(
                [
                    html.Div(id="card_variable_button"),
                    html.Br(),
                    card2,
                    html.Br(),
                    submit_varstar_button
                ], width=4
            )
        ]),
    ])
    return tab3_content_

def tab4_content():
    """ Microlensing tab
    """
    submit_mulens_button = dmc.Button(
        'Fit data',
        id='submit_mulens',
        color='dark', variant="outline", fullWidth=True, radius='xl',
        loaderProps={'variant': 'dots'}
    )

    tab4_content_ = html.Div([
        dmc.Space(h=10),
        dbc.Row([
            dbc.Col(
                dmc.LoadingOverlay(
                    dmc.Paper(
                        [
                            html.Div(id='mulens_plot'),
                            html.Br(),
                            card_explanation_mulens()
                        ], radius='xl', p='md', shadow='xl', withBorder=True
                    ), loaderProps={"variant": "dots", "color": "orange", "size": "xl"},
                ), width=8
            ),
            dbc.Col(
                [
                    html.Div(id="card_mulens_button"),
                    html.Br(),
                    html.Div(id='mulens_params'),
                    html.Br(),
                    submit_mulens_button
                ], width=4
            )
        ]),
    ])
    return tab4_content_

@app.callback(
    Output("tab_sso", "children"),
    [
        Input('object-sso', 'children'),
    ]
)
def tab5_content(object_soo):
    """ SSO tab
    """
    pdf = pd.read_json(object_soo)
    if pdf.empty:
        ssnamenr = 'null'
    else:
        ssnamenr = pdf['i:ssnamenr'].values[0]

    msg = """
    Alert data from ZTF, with ephemerides provided by the
    [Miriade ephemeride service](https://ssp.imcce.fr/webservices/miriade/api/ephemcc/).
    """
    tab1 = dbc.Row(
        [
            dbc.Col(
                [
                    dmc.Space(h=10),
                    draw_sso_lightcurve(pdf),
                    html.Br(),
                    dmc.Accordion(
                        children=[
                            dmc.AccordionItem(
                                [
                                    dmc.AccordionControl("Information"),
                                    dmc.AccordionPanel(dcc.Markdown(msg)),
                                ],
                                value='info'
                            ),
                        ],
                    )
                ]
            ),
        ]
    )

    tab2 = dbc.Row(
        [
            dbc.Col(
                [
                    dmc.Space(h=10),
                    draw_sso_astrometry(pdf),
                    dmc.Accordion(
                        children=[
                            dmc.AccordionItem(
                                [
                                    dmc.AccordionControl("How are computed the residuals?"),
                                    dmc.AccordionPanel(dcc.Markdown("The residuals are the difference between the alert positions and the positions returned by the [Miriade ephemeride service](https://ssp.imcce.fr/webservices/miriade/api/ephemcc/)."),),
                                ],
                                value="residuals"
                            ),
                        ],
                    )
                ]
            ),
        ]
    )

    msg_phase = """
    By default, the data is modeled after the three-parameter H, G1, G2 magnitude phase function for asteroids
    from [Muinonen et al. 2010](https://doi.org/10.1016/j.icarus.2010.04.003).
    We use the implementation in [sbpy](https://sbpy.readthedocs.io/en/latest/sbpy/photometry.html#disk-integrated-phase-function-models) to fit the data.

    We propose two cases, one fitting bands separately, and
    the other combining into a common V band before fitting. We
    also propose different phase curve modeling using the HG, HG12 and HG1G2 models.
    In addition, you can fit for spin values on top of the HG1G2 model (SHG1G2, paper in prep!).
    Note that in the spin case, H, $G_1$, and $G_2$ are fitted per band, but the spin parameters
    (R, $\alpha_0$, $\beta_0$) are fitted on all bands simultaneously.
    The title displays the value for the reduced $\chi^2$ of the fit.
    Hit buttons to see the fitted values!
    """

    tab3 = dbc.Row(
        [
            dbc.Col(
                [
                    dmc.Space(h=10),
                    html.Div(id='sso_phasecurve'),
                    html.Br(),
                    dbc.Row(
                        dbc.Col(
                            dmc.ChipGroup(
                                [
                                    dmc.Chip(x, value=x, variant="outline", color="orange", radius="xl", size="sm")
                                    for x in ['per-band', 'combined']
                                ],
                                id="switch-phase-curve-band",
                                value="per-band",
                                spacing="xl",
                                position='center',
                                multiple=False,
                            )
                        )
                    ),
                    dbc.Row(
                        dbc.Col(
                            dmc.ChipGroup(
                                [
                                    dmc.Chip(x, value=x, variant="outline", color="orange", radius="xl", size="sm")
                                    for x in ['SHG1G2', 'HG1G2', 'HG12', 'HG']
                                ],
                                id="switch-phase-curve-func",
                                value="HG1G2",
                                spacing="xl",
                                position='center',
                                multiple=False,
                            )
                        )
                    ),
                    dmc.Accordion(
                        children=[
                            dmc.AccordionItem(
                                [
                                    dmc.AccordionControl("How is modeled the phase curve?"),
                                    dmc.AccordionPanel(dcc.Markdown(msg_phase),),
                                ],
                                value='phase_curve'
                            ),
                        ],
                    )
                ]
            ),
        ]
    )

    if ssnamenr != 'null':
        left_side = dbc.Col(
            dmc.Tabs(
                [
                    dmc.TabsList(
                        [
                            dmc.Tab("Lightcurve", value="Lightcurve"),
                            dmc.Tab("Astrometry", value="Astrometry"),
                            dmc.Tab("Phase curve", value="Phase curve")
                        ]
                    ),
                    dmc.TabsPanel(tab1, value="Lightcurve"),
                    dmc.TabsPanel(tab2, value="Astrometry"),
                    dmc.TabsPanel(tab3, value="Phase curve")
                ], variant="outline", value="Lightcurve"
            ), width=8
        )
    else:
        msg = """
        Object not referenced in the Minor Planet Center
        """
        left_side = dbc.Col([html.Br(), dbc.Alert(msg, color="danger")], width=8)

    tab5_content_ = dbc.Row(
        [
            dmc.Space(h=10),
            left_side,
            dbc.Col(
                [
                    card_sso_left(ssnamenr)
                ], width=4
            )
        ]
    )
    return tab5_content_

@app.callback(
    Output("tab_tracklet", "children"),
    [
        Input('object-tracklet', 'children'),
    ]
)
def tab6_content(object_tracklet):
    """ Tracklet tab
    """
    pdf = pd.read_json(object_tracklet)
    tab6_content_ = html.Div([
        dmc.Space(h=10),
        dbc.Row(
            [
                dbc.Col(
                    [
                        draw_tracklet_lightcurve(pdf),
                        html.Br(),
                        draw_tracklet_radec(pdf)
                    ]
                ),
            ]
        ),
    ])
    return tab6_content_

def tab_mobile_content(pdf):
    """ Content for mobile application
    """
    simbad_types = get_simbad_labels('old_and_new')
    simbad_types = sorted(simbad_types, key=lambda s: s.lower())

    badges = []
    for c in np.unique(pdf['v:classification']):
        if c in simbad_types:
            color = class_colors['Simbad']
        elif c in class_colors.keys():
            color = class_colors[c]
        else:
            # Sometimes SIMBAD mess up names :-)
            color = class_colors['Simbad']

        badges.append(
            dmc.Badge(
                c,
                color=color,
                variant="dot",
            )
        )
    return html.Div(badges)

def tabs(pdf, is_mobile):
    if is_mobile:
        tabs_ = tab_mobile_content(pdf)
    else:
        distnr = pdf['i:distnr'].values[0]
        if is_source_behind(distnr):
            extra_div = dbc.Alert(
                "It looks like there is a source behind. You might want to check the DC magnitude instead.",
                dismissable=True,
                is_open=True,
                color="light"
            )
        else:
            extra_div = html.Div()
        tabs_ = dmc.Tabs(
            [
                dmc.TabsList(
                    [
                        dmc.Tab("Summary", value="Summary"),
                        dmc.Tab("Supernovae", value="Supernovae"),
                        dmc.Tab("Variable stars", value="Variable stars"),
                        dmc.Tab("Microlensing", value="Microlensing"),
                        dmc.Tab("Solar System", value="Solar System"),
                        dmc.Tab("Tracklets", value="Tracklets"),
                        dmc.Tab("GRB", value="GRB", disabled=True)
                    ], position='right'
                ),
                dmc.TabsPanel(tab1_content(pdf, extra_div), value="Summary"),
                dmc.TabsPanel(tab2_content(), value="Supernovae"),
                dmc.TabsPanel(tab3_content(), value="Variable stars"),
                dmc.TabsPanel(tab4_content(), value="Microlensing"),
                dmc.TabsPanel(id="tab_sso", value="Solar System"),
                dmc.TabsPanel(id="tab_tracklet", value="Tracklets"),
            ], value="Summary"
        )
    return tabs_

def title_mobile(name):
    header = [
        html.Br(),
        dbc.Row(
            [
                dmc.Center(dmc.Title(children='{}'.format(name[1:]), style={'color': '#15284F'}))
            ]
        ),
    ]
    return html.Div(header)

@app.callback(
    Output('external_links', 'children'),
    Input('object-data', 'children')
)
def create_external_links_(object_data):
    """ Create links to external website. Used in the mobile app.
    """
    pdf = pd.read_json(object_data)
    ra0 = pdf['i:ra'].values[0]
    dec0 = pdf['i:dec'].values[0]
    buttons = create_external_links(ra0, dec0)
    return buttons

@app.callback(
    Output('external_links_brokers', 'children'),
    Input('object-data', 'children')
)
def create_external_links_brokers_(object_data):
    """ Create links to external website. Used in the mobile app.
    """
    pdf = pd.read_json(object_data)
    buttons = create_external_links_brokers(pdf['i:objectId'].values[0])
    return buttons

def accordion_mobile():
    """
    """
    lightcurve = html.Div(
        [
            dcc.Graph(
                id='lightcurve_cutouts',
                style={
                    'width': '100%',
                    'height': '15pc'
                },
                config={'displayModeBar': False}
            ),
            html.Div(
                dbc.RadioItems(
                    options=[{'label': k, 'value': k} for k in all_radio_options.keys()],
                    value="Difference magnitude",
                    id="switch-mag-flux",
                    inline=True
                ), style={'display': 'none'}
            )
        ]
    )

    message = """
    Here are the fields contained in the last alert. Note you can filter the
    table results using the first row (enter text and hit enter).
    - Fields starting with `i:` are original fields from ZTF.
    - Fields starting with `d:` are live added values by Fink.
    - Fields starting with `v:` are added values by Fink (post-processing).

    See {}/api/v1/columns for more information.
    """.format(APIURL)

    information = html.Div(
        [
            dcc.Markdown(message),
            html.Div([], id='alert_table')
        ]
    )

    aladin = html.Div(
        visdcc.Run_js(id='aladin-lite-div2'),
        style={
            'width': '100%',
            'height': '20pc'
        }
    )
    external = dbc.CardBody(id='external_links')
    external_brokers = dbc.CardBody(id='external_links_brokers')

    accordion = dmc.AccordionMultiple(
        children=[
            dmc.AccordionItem(
                [
                    dmc.AccordionControl(
                        "Lightcurve",
                        icon=[
                            DashIconify(
                                icon="tabler:graph",
                                color=dmc.theme.DEFAULT_COLORS["dark"][6],
                                width=20,
                            )
                        ],
                    ),
                    dmc.AccordionPanel(lightcurve),
                ],
                value="lightcurve"
            ),
            dmc.AccordionItem(
                [
                    dmc.AccordionControl(
                        "Last alert properties",
                        icon=[
                            DashIconify(
                                icon="tabler:file-description",
                                color=dmc.theme.DEFAULT_COLORS["blue"][6],
                                width=20,
                            )
                        ],
                    ),
                    dmc.AccordionPanel(information),
                ],
                value='info'
            ),
            dmc.AccordionItem(
                [
                    dmc.AccordionControl(
                        "Aladin Lite",
                        icon=[
                            DashIconify(
                                icon="tabler:map-2",
                                color=dmc.theme.DEFAULT_COLORS["orange"][6],
                                width=20,
                            )
                        ],
                    ),
                    dmc.AccordionPanel(aladin),
                ],
                value='aladin'
            ),
            dmc.AccordionItem(
                [
                    dmc.AccordionControl(
                        "Other brokers",
                        icon=[
                            DashIconify(
                                icon="tabler:atom-2",
                                color=dmc.theme.DEFAULT_COLORS["green"][6],
                                width=20,
                            )
                        ],
                    ),
                    dmc.AccordionPanel(dmc.Stack(external_brokers, align='center')),
                ],
                value='external_brokers'
            ),
            dmc.AccordionItem(
                [
                    dmc.AccordionControl(
                        "External links",
                        icon=[
                            DashIconify(
                                icon="tabler:external-link",
                                color=dmc.theme.DEFAULT_COLORS["gray"][6],
                                width=20,
                            )
                        ],
                    ),
                    dmc.AccordionPanel(external),
                ],
                value='external'
            ),
        ],
        id="accordion-mobile",
    )

    return accordion

@app.callback(
    [
        Output('object-data', 'children'),
        Output('object-upper', 'children'),
        Output('object-uppervalid', 'children'),
        Output('object-sso', 'children'),
        Output('object-tracklet', 'children'),
    ],
    [
        Input('url', 'pathname'),
    ])
def store_query(name):
    """ Cache query results (data and upper limits) for easy re-use

    https://dash.plotly.com/sharing-data-between-callbacks
    """
    if not name[1:].startswith('ZTF'):
        # check this is not a name generated by a user
        oid = retrieve_oid_from_metaname(name[1:])
        if oid is None:
            raise PreventUpdate
    else:
        oid = name[1:]

    r = requests.post(
        '{}/api/v1/objects'.format(APIURL),
        json={
            'objectId': oid,
            'withupperlim': True,
            'withcutouts': False,
        }
    )

<<<<<<< HEAD
    pdf = pd.read_json(r.content)
=======
    pdf = pd.read_json(
        r.content,
        dtype={'i:ssnamenr':str} # Force reading this field as string
    )

    pdf['i:ssnamenr'].replace('None', 'null', inplace=True) # For backwards compatibility
>>>>>>> 4439b578

    pdfs = pdf[pdf['d:tag'] == 'valid']
    pdfsU = pdf[pdf['d:tag'] == 'upperlim']
    pdfsUV = pdf[pdf['d:tag'] == 'badquality']

    payload = pdfs['i:ssnamenr'].values[0]
    is_sso = np.alltrue([i == payload for i in pdfs['i:ssnamenr'].values])
    if str(payload) != 'null' and is_sso:
        r = requests.post(
            '{}/api/v1/sso'.format(APIURL),
            json={
<<<<<<< HEAD
                'n_or_d': str(int(payload)), # FIXME: may it be something other than an int?..
=======
                'n_or_d': payload,
>>>>>>> 4439b578
            }
        )

        pdfsso = pd.read_json(r.content)

        if pdfsso.empty:
            # This can happen for SSO candidate with a ssnamenr
            # e.g. ZTF21abatnkh
            pdfsso = pd.DataFrame()
        else:
            # Extract miriade information as well
            name = rocks.id(payload)[0]
            pdfsso['i:ssnamenr'] = name
            pdfsso = get_miriade_data(pdfsso)
    else:
        pdfsso = pd.DataFrame()

    payload = pdfs['d:tracklet'].values[0]

    if str(payload).startswith('TRCK'):
        r = requests.post(
            '{}/api/v1/tracklet'.format(APIURL),
            json={
                'id': payload,
            }
        )

        pdftracklet = pd.read_json(r.content)
    else:
        pdftracklet = pd.DataFrame()
    return pdfs.to_json(), pdfsU.to_json(), pdfsUV.to_json(), pdfsso.to_json(), pdftracklet.to_json()

def layout(name, is_mobile):
    # even if there is one object ID, this returns  several alerts
    r = requests.post(
        '{}/api/v1/objects'.format(APIURL),
        json={
            'objectId': name[1:],
        }
    )
    pdf = pd.read_json(r.content)

    qrdata = "https://fink-portal.org/{}".format(name[1:])
    qrimg = generate_qr(qrdata)

    if pdf.empty:
        layout_ = html.Div(
            [
                dmc.Center(
                    style={"height": "100%", "width": "100%"},
                    children=[
                        dbc.Alert("{} not found. Either the object name does not exist, or it has not yet been injected in our database (nightly data appears at the end of the night).".format(name[1:]), color="danger"),
                    ],
                )
            ], className='home summary_empty'
        )
    elif is_mobile:
        layout_ = html.Div(
            [
                html.Br(),
                html.Br(),
                dbc.Container(
                    [
                        dbc.Row(
                            [
                                dbc.Col(title_mobile(name), width={"size": 12, "offset": 0},),
                            ]
                        ),
                        dbc.Row(
                            [
                                dbc.Col(dmc.Center(tabs(pdf, is_mobile)), width=12)
                            ]
                        ),
                        html.Br(),
                        dbc.Row(
                            [
                                dbc.Col([html.Br(), dbc.Row(id='stamps_mobile', justify='around')], width={"size": 12, "offset": 0},),
                            ]
                        ),
                        html.Br(),
                        dbc.Row(
                            [
                                dbc.Col(accordion_mobile(), width=12)
                            ]
                        ),
                        html.Br(),
                        dbc.Row(
                            [
                                html.Img(src="data:image/png;base64, " + pil_to_b64(qrimg), height='50%', width='50%'),
                            ], justify="center"
                        ),
                    ], id='webinprog', fluid=True, style={'width': '100%'}
                ),
            html.Div(id='object-data', style={'display': 'none'}),
            html.Div(id='object-upper', style={'display': 'none'}),
            html.Div(id='object-uppervalid', style={'display': 'none'}),
            html.Div(id='object-sso', style={'display': 'none'}),
            html.Div(id='object-tracklet', style={'display': 'none'}),
            ],
            className='home summary_mobile',
        )
    else:
        layout_ = html.Div(
            [
                html.Br(),
                html.Br(),
                dbc.Row(
                    [
                        dbc.Col(
                            [
                                html.Br(),
                                html.Div(id="card_id_left"),
                                html.Br(),
                                html.Br(),
                                html.Div(
                                    [visdcc.Run_js(id='aladin-lite-div')],
                                    style={
                                        'width': '100%',
                                        'height': '27pc',
                                    }
                                ),
                                html.Br(),
                            ], width={"size": 3},
                        ),
                        dbc.Col(
                            [
                                dmc.Space(h=10),
                                tabs(pdf, is_mobile),
                            ],
                            width=8
                        )
                    ],
                    justify="around", className="g-0"
                ),
                html.Div(id='object-data', style={'display': 'none'}),
                html.Div(id='object-upper', style={'display': 'none'}),
                html.Div(id='object-uppervalid', style={'display': 'none'}),
                html.Div(id='object-sso', style={'display': 'none'}),
                html.Div(id='object-tracklet', style={'display': 'none'}),
            ], className='home summary'
        )

    return layout_

@app.callback(
    Output('aladin-lite-div2', 'run'),
    [
        Input('object-data', 'children'),
        Input("accordion-mobile", "value")
    ]
)
def integrate_aladin_lite_mobile(object_data, accordion_value):
    """ Integrate aladin light in the mobile app.

    the default parameters are:
        * PanSTARRS colors
        * FoV = 0.02 deg
        * SIMBAD catalig overlayed.

    Callbacks
    ----------
    Input: data + list for accordion values
    Output: Display a sky image around the alert position from aladin.

    Parameters
    ----------
    alert_id: str
        ID of the alert
    """
    if accordion_value is not None:
        if 'aladin' in accordion_value:
            pdf_ = pd.read_json(object_data)
            cols = ['i:jd', 'i:ra', 'i:dec']
            pdf = pdf_.loc[:, cols]
            pdf = pdf.sort_values('i:jd', ascending=False)

            # Coordinate of the current alert
            ra0 = pdf['i:ra'].values[0]
            dec0 = pdf['i:dec'].values[0]

            # Javascript. Note the use {{}} for dictionary
            img = """
            var aladin = A.aladin('#aladin-lite-div2',
                    {{
                        survey: 'P/PanSTARRS/DR1/color/z/zg/g',
                        fov: 0.025,
                        target: '{} {}',
                        reticleColor: '#ff89ff',
                        reticleSize: 32
            }});
            var cat = 'https://axel.u-strasbg.fr/HiPSCatService/Simbad';
            var hips = A.catalogHiPS(cat, {{onClick: 'showTable', name: 'Simbad'}});
            aladin.addCatalog(hips);
            """.format(ra0, dec0)

            # img cannot be executed directly because of formatting
            # We split line-by-line and remove comments
            img_to_show = [i for i in img.split('\n') if '// ' not in i]

            return " ".join(img_to_show)
    return ''<|MERGE_RESOLUTION|>--- conflicted
+++ resolved
@@ -677,16 +677,12 @@
         }
     )
 
-<<<<<<< HEAD
-    pdf = pd.read_json(r.content)
-=======
     pdf = pd.read_json(
         r.content,
         dtype={'i:ssnamenr':str} # Force reading this field as string
     )
 
     pdf['i:ssnamenr'].replace('None', 'null', inplace=True) # For backwards compatibility
->>>>>>> 4439b578
 
     pdfs = pdf[pdf['d:tag'] == 'valid']
     pdfsU = pdf[pdf['d:tag'] == 'upperlim']
@@ -698,11 +694,7 @@
         r = requests.post(
             '{}/api/v1/sso'.format(APIURL),
             json={
-<<<<<<< HEAD
-                'n_or_d': str(int(payload)), # FIXME: may it be something other than an int?..
-=======
                 'n_or_d': payload,
->>>>>>> 4439b578
             }
         )
 
