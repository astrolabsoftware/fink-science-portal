# Copyright 2020-2022 AstroLab Software
# Author: Julien Peloton
#
# Licensed under the Apache License, Version 2.0 (the "License");
# you may not use this file except in compliance with the License.
# You may obtain a copy of the License at
#
#     http://www.apache.org/licenses/LICENSE-2.0
#
# Unless required by applicable law or agreed to in writing, software
# distributed under the License is distributed on an "AS IS" BASIS,
# WITHOUT WARRANTIES OR CONDITIONS OF ANY KIND, either express or implied.
# See the License for the specific language governing permissions and
# limitations under the License.
import io
import textwrap

import dash_bootstrap_components as dbc
import dash_mantine_components as dmc
import numpy as np
import pandas as pd
from astropy.coordinates import SkyCoord
from astropy.time import Time
from dash import Input, Output, State, clientside_callback, dcc, html
from dash_iconify import DashIconify
from fink_utils.photometry.utils import is_source_behind

from app import app
from apps.plotting import all_radio_options
from apps.utils import (
    class_colors,
    create_button_for_external_conesearch,
    get_first_value,
    get_multi_labels,
    help_popover,
    loading,
    request_api,
    simbad_types,
)

from apps.utils import extract_configuration

args = extract_configuration("config.yml")
APIURL = args["APIURL"]

lc_help = r"""
##### Difference magnitude

Circles (&#9679;) with error bars show valid alerts that pass the Fink quality cuts.
In addition, the _Difference magnitude_ view shows:
- upper triangles with errors (&#9650;), representing alert measurements that do not satisfy Fink quality cuts, but are nevetheless contained in the history of valid alerts and used by classifiers.
- lower triangles (&#9661;), representing 5-sigma magnitude limit in difference image based on PSF-fit photometry contained in the history of valid alerts.

If the `Color` switch is turned on, the view also shows the panel with `g - r` color, estimated by combining nearby (closer than 0.3 days) measurements in two filters.

##### DC magnitude
DC magnitude is computed by combining the nearest reference image catalog magnitude (`magnr`),
differential magnitude (`magpsf`), and `isdiffpos` (positive or negative difference image detection) as follows:
$$
m_{DC} = -2.5\log_{10}(10^{-0.4m_{magnr}} + \texttt{sign} 10^{-0.4m_{magpsf}})
$$

where `sign` = 1 if `isdiffpos` = 't' or `sign` = -1 if `isdiffpos` = 'f'.
Before using the nearest reference image source magnitude (`magnr`), you will need
to ensure the source is close enough to be considered an association
(e.g., `distnr` $\leq$ 1.5 arcsec). It is also advised you check the other associated metrics
(`chinr` and/or `sharpnr`) to ensure it is a point source. ZTF recommends
0.5 $\leq$ `chinr` $\leq$ 1.5 and/or -0.5 $\leq$ `sharpnr` $\leq$ 0.5.

The view also shows, with dashed horizontal lines, the levels corresponding to the magnitudes of the nearest reference image catalog entry (`magnr`) used in computing DC magnitudes.

This view may be augmented with the photometric points from [ZTF Data Releases](https://www.ztf.caltech.edu/ztf-public-releases.html) by clicking `Get DR photometry` button. The points will be shown with semi-transparent dots (&#8226;).

##### DC flux
DC flux (in Jansky) is constructed from DC magnitude by using the following:
$$
f_{DC} = 3631 \times 10^{-0.4m_{DC}}
$$

Note that we display the flux in milli-Jansky.
"""


def card_lightcurve_summary():
    """Add a card containing the lightcurve

    Returns
    -------
    card: dbc.Card
        Card with the lightcurve drawn inside
    """
    card = dmc.Paper(
        [
            loading(
                dcc.Graph(
                    id="lightcurve_cutouts",
                    style={
                        "width": "100%",
                        "height": "30pc",
                    },
                    config={"displayModeBar": False},
                    className="mb-2",
                ),
            ),
            dmc.Stack(
                [
                    dmc.Group(
                        [
                            dmc.RadioGroup(
                                id="switch-mag-flux",
                                children=dmc.Group(
                                    [
                                        dmc.Radio(k, value=k, color="orange")
                                        for k in all_radio_options.keys()
                                    ]
                                ),
                                value="Difference magnitude",
                                size="sm",
                            ),
                        ],
                        justify="center",
                        align="center",
                    ),
                    dmc.Group(
                        [
                            dmc.Switch(
                                "Color",
                                id="lightcurve_show_color",
                                color="gray",
                                radius="xl",
                                size="sm",
                                persistence=True,
                            ),
                            dmc.Button(
                                "Get DR photometry",
                                id="lightcurve_request_release",
                                variant="outline",
                                color="gray",
                                radius="xl",
                                size="xs",
                            ),
                            help_popover(
                                dcc.Markdown(
                                    lc_help,
                                    mathjax=True,
                                ),
                                "help_lc",
                                trigger=dmc.ActionIcon(
                                    DashIconify(icon="mdi:help"),
                                    id="help_lc",
                                    color="gray",
                                    variant="outline",
                                    radius="xl",
                                    size="md",
                                ),
                            ),
                        ],
                        justify="center",
                        align="center",
                    ),
                ]
            ),
        ],
    )
    return card  # dmc.Paper([comp1, comp2, comp3]) #card


def card_explanation_xmatch():
    """Explain how xmatch works"""
    msg = """
    The Fink Xmatch service allows you to cross-match your catalog data with
    all Fink alert data processed so far (more than 60 million alerts, from ZTF). Just drag and drop
    a csv file containing at least position columns named `RA` and `Dec`, and a
    column containing ids named `ID` (could be string, integer, ... anything to identify your objects). Required column names are case insensitive. The catalog can also contained
    other columns that will be displayed.

    The xmatch service will perform a conesearch around the positions with a fix radius of 1.5 arcseconds.
    The initializer for RA/Dec is very flexible and supports inputs provided in a number of convenient formats.
    The following ways of declaring positions are all equivalent:

    * 271.3914265, 45.2545134
    * 271d23m29.1354s, 45d15m16.2482s
    * 18h05m33.9424s, +45d15m16.2482s
    * 18 05 33.9424, +45 15 16.2482
    * 18:05:33.9424, 45:15:16.2482

    The final table will contain the original columns of your catalog for all rows matching a Fink object, with two new columns:

    * `objectId`: clickable ZTF objectId.
    * `classification`: the class of the last alert received for this object, inferred by Fink.

    This service is still experimental, and your feedback is welcome. Note that the system will limit to the first 1000 rows of your file (or 5MB max) for the moment.
    Contact us by opening an [issue](https://github.com/astrolabsoftware/fink-science-portal/issues) if you need other file formats or encounter problems.
    """
    card = dbc.Card(
        dbc.CardBody(
            dcc.Markdown(msg),
        ),
    )
    return card


def create_external_conesearches(ra0, dec0):
    """Create two rows of buttons to trigger external conesearch

    Parameters
    ----------
    ra0: float
        RA for the conesearch center
    dec0: float
        DEC for the conesearch center
    """
    width = 3
    buttons = [
        dbc.Row(
            [
                create_button_for_external_conesearch(
                    kind="tns", ra0=ra0, dec0=dec0, radius=5, width=width
                ),
                create_button_for_external_conesearch(
                    kind="simbad", ra0=ra0, dec0=dec0, radius=0.08, width=width
                ),
                create_button_for_external_conesearch(
                    kind="snad", ra0=ra0, dec0=dec0, radius=5, width=width
                ),
                create_button_for_external_conesearch(
                    kind="datacentral", ra0=ra0, dec0=dec0, radius=2.0, width=width
                ),
            ],
            justify="around",
        ),
        dbc.Row(
            [
                create_button_for_external_conesearch(
                    kind="ned", ra0=ra0, dec0=dec0, radius=1.0, width=width
                ),
                create_button_for_external_conesearch(
                    kind="sdss", ra0=ra0, dec0=dec0, width=width
                ),
                create_button_for_external_conesearch(
                    kind="asas-sn", ra0=ra0, dec0=dec0, radius=0.5, width=width
                ),
                create_button_for_external_conesearch(
                    kind="vsx", ra0=ra0, dec0=dec0, radius=0.1, width=width
                ),
            ],
            justify="around",
        ),
    ]
    return buttons


def create_external_links_brokers(objectId):
    """ """
    buttons = dbc.Row(
        [
            dbc.Col(
                dbc.Button(
                    className="btn btn-default btn-circle btn-lg zoom btn-image",
                    style={"background-image": "url(/assets/buttons/logo_alerce.png)"},
                    color="dark",
                    outline=True,
                    id="alerce",
                    title="ALeRCE",
                    target="_blank",
                    href=f"https://alerce.online/object/{objectId}",
                ),
            ),
            dbc.Col(
                dbc.Button(
                    className="btn btn-default btn-circle btn-lg zoom btn-image",
                    style={"background-image": "url(/assets/buttons/logo_antares.png)"},
                    color="dark",
                    outline=True,
                    id="antares",
                    title="ANTARES",
                    target="_blank",
                    href=f"https://antares.noirlab.edu/loci?query=%7B%22currentPage%22%3A1,%22filters%22%3A%5B%7B%22type%22%3A%22query_string%22,%22field%22%3A%7B%22query%22%3A%22%2a{objectId}%2a%22,%22fields%22%3A%5B%22properties.ztf_object_id%22,%22locus_id%22%5D%7D,%22value%22%3Anull,%22text%22%3A%22ID%20Lookup%3A%20ZTF21abfmbix%22%7D%5D,%22sortBy%22%3A%22properties.newest_alert_observation_time%22,%22sortDesc%22%3Atrue,%22perPage%22%3A25%7D",
                ),
            ),
            dbc.Col(
                dbc.Button(
                    className="btn btn-default btn-circle btn-lg zoom btn-image",
                    style={"background-image": "url(/assets/buttons/logo_lasair.png)"},
                    color="dark",
                    outline=True,
                    id="lasair",
                    title="Lasair",
                    target="_blank",
                    href=f"https://lasair-ztf.lsst.ac.uk/objects/{objectId}",
                ),
            ),
        ],
        justify="around",
    )
    return buttons


def card_neighbourhood(pdf):
    distnr = get_first_value(pdf, "i:distnr")
    ssnamenr = get_first_value(pdf, "i:ssnamenr")
    distpsnr1 = get_first_value(pdf, "i:distpsnr1")
    neargaia = get_first_value(pdf, "i:neargaia")
    constellation = get_first_value(pdf, "v:constellation")
    gaianame = get_multi_labels(pdf, "d:DR3Name", to_avoid=["nan"])
    cdsxmatch = get_multi_labels(pdf, "d:cdsxmatch", to_avoid=["nan"])
    vsx = get_multi_labels(pdf, "d:vsx", to_avoid=["nan"])
    gcvs = get_multi_labels(pdf, "d:gcvs", to_avoid=["nan"])

    # Sanitize empty values
    if ssnamenr == "null":
<<<<<<< HEAD
        ssnamenr = ""
=======
        ssnamenr = "N/A"
>>>>>>> c86d6323

    if not vsx or vsx == "nan":
        vsx = "Unknown"

    card = dmc.Paper(
        [
            dcc.Markdown(
                f"""
                Constellation: `{constellation}`
                Class (SIMBAD): `{cdsxmatch}`
                Class (VSX): `{vsx}`
                Class (GCVS): `{gcvs}`
                Name (MPC): `{ssnamenr}`
                Name (Gaia): `{gaianame}`
                Distance (Gaia): `{float(neargaia):.2f}` arcsec
                Distance (PS1): `{float(distpsnr1):.2f}` arcsec
                Distance (ZTF): `{float(distnr):.2f}` arcsec
                """,
                className="markdown markdown-pre ps-2 pe-2",
            ),
        ],
        radius="sm",
        p="xs",
        shadow="sm",
        withBorder=True,
        style={"width": "100%"},
    )

    return card


def make_modal_stamps(pdf):
    return [
        dbc.Modal(
            [
                dbc.ModalHeader(
                    [
                        dmc.ActionIcon(
                            DashIconify(icon="tabler:chevron-left"),
                            id="stamps_prev",
                            # title="Next alert",
                            n_clicks=0,
                            variant="default",
                            size=36,
                            color="gray",
                            className="me-1",
                        ),
                        dmc.Select(
                            label="",
                            placeholder="Select a date",
                            searchable=True,
                            nothingFoundMessage="No options found",
                            id="date_modal_select",
                            value=pdf["v:lastdate"].to_numpy()[0],
                            data=[
                                {"value": i, "label": i}
                                for i in pdf["v:lastdate"].to_numpy()
                            ],
                            style={"z-index": 10000000},
                        ),
                        dmc.ActionIcon(
                            DashIconify(icon="tabler:chevron-right"),
                            id="stamps_next",
                            # title="Previous alert",
                            n_clicks=0,
                            variant="default",
                            size=36,
                            color="gray",
                            className="ms-1",
                        ),
                    ],
                    close_button=True,
                    className="p-2 pe-4",
                ),
                loading(
                    dbc.ModalBody(
                        [
                            dbc.Row(
                                id="stamps_modal_content",
                                justify="around",
                                className="g-0 mx-auto",
                            ),
                        ],
                    )
                ),
            ],
            id="stamps_modal",
            scrollable=True,
            centered=True,
            size="xl",
            # style={'max-width': '800px'}
        ),
        dmc.Center(
            dmc.ActionIcon(
                DashIconify(icon="tabler:arrows-maximize"),
                id="maximise_stamps",
                n_clicks=0,
                variant="default",
                radius=30,
                size=36,
                color="gray",
            ),
        ),
    ]


# Toggle stamps modal
clientside_callback(
    """
    function toggle_stamps_modal(n_clicks, is_open) {
        return !is_open;
    }
    """,
    Output("stamps_modal", "is_open"),
    Input("maximise_stamps", "n_clicks"),
    State("stamps_modal", "is_open"),
    prevent_initial_call=True,
)

# Prev/Next for stamps modal
clientside_callback(
    """
    function stamps_prev_next(n_clicks_prev, n_clicks_next, clickData, value, data) {
        let id = data.findIndex((x) => x.value === value);
        let step = 1;

        const triggered = dash_clientside.callback_context.triggered.map(t => t.prop_id);

        if (triggered == 'lightcurve_cutouts.clickData')
            return clickData.points[0].x;

        if (triggered == 'stamps_prev.n_clicks')
            step = -1;

        id += step;
        if (step > 0 && id >= data.length)
            id = 0;
        if (step < 0 && id < 0)
            id = data.length - 1;

        return data[id].value;
    }
    """,
    Output("date_modal_select", "value"),
    [
        Input("stamps_prev", "n_clicks"),
        Input("stamps_next", "n_clicks"),
        Input("lightcurve_cutouts", "clickData"),
    ],
    State("date_modal_select", "value"),
    State("date_modal_select", "data"),
    prevent_initial_call=True,
)


def card_id(pdf):
    """Add a card containing basic alert data"""
    objectid = pdf["i:objectId"].to_numpy()[0]
    ra0 = pdf["i:ra"].to_numpy()[0]
    dec0 = pdf["i:dec"].to_numpy()[0]

    python_download = f"""import requests
import pandas as pd
import io

# get data for {objectid}
r = requests.post(
    '{APIURL}/api/v1/objects',
    json={{
        'objectId': '{objectid}',
        'output-format': 'json'
    }}
)

# Format output in a DataFrame
pdf = pd.read_json(io.BytesIO(r.content))"""

    curl_download = f"""
curl -H "Content-Type: application/json" -X POST \\
    -d '{{"objectId":"{objectid}", "output-format":"csv"}}' \\
    {APIURL}/api/v1/objects \\
    -o {objectid}.csv
    """

    download_tab = dmc.Tabs(
        [
            dmc.TabsList(
                [
                    dmc.TabsTab("Python", value="Python"),
                    dmc.TabsTab("Curl", value="Curl"),
                ],
            ),
            dmc.TabsPanel(
                dmc.CodeHighlight(code=python_download, language="python"),
                value="Python",
            ),
            dmc.TabsPanel(
                children=dmc.CodeHighlight(code=curl_download, language="bash"),
                value="Curl",
            ),
        ],
        color="red",
        value="Python",
    )

    card = dmc.Accordion(
        multiple=True,
        children=[
            dmc.AccordionItem(
                [
                    dmc.AccordionControl(
                        "Alert cutouts",
                        icon=[
                            DashIconify(
                                icon="tabler:flare",
                                color=dmc.DEFAULT_THEME["colors"]["dark"][6],
                                width=20,
                            ),
                        ],
                    ),
                    dmc.AccordionPanel(
                        [
                            loading(
                                dmc.Paper(
                                    [
                                        dbc.Row(
                                            dmc.Skeleton(
                                                style={
                                                    "width": "100%",
                                                    "aspect-ratio": "3/1",
                                                }
                                            ),
                                            id="stamps",
                                            justify="around",
                                            className="g-0",
                                        ),
                                    ],
                                    radius="sm",
                                    shadow="sm",
                                    withBorder=True,
                                    style={"padding": "5px"},
                                ),
                            ),
                            dmc.Space(h=4),
                            *make_modal_stamps(pdf),
                        ],
                    ),
                ],
                value="stamps",
            ),
            dmc.AccordionItem(
                [
                    dmc.AccordionControl(
                        "Alert content",
                        icon=[
                            DashIconify(
                                icon="tabler:file-description",
                                color=dmc.DEFAULT_THEME["colors"]["blue"][6],
                                width=20,
                            ),
                        ],
                    ),
                    dmc.AccordionPanel(
                        html.Div([], id="alert_table"),
                    ),
                ],
                value="last_alert",
            ),
            dmc.AccordionItem(
                [
                    dmc.AccordionControl(
                        "Coordinates",
                        icon=[
                            DashIconify(
                                icon="tabler:target",
                                color=dmc.DEFAULT_THEME["colors"]["orange"][6],
                                width=20,
                            ),
                        ],
                    ),
                    dmc.AccordionPanel(
                        [
                            html.Div(id="coordinates"),
                            dmc.Center(
                                dmc.RadioGroup(
                                    id="coordinates_chips",
                                    value="EQU",
                                    size="sm",
                                    children=dmc.Group(
                                        [
                                            dmc.Radio(k, value=k, color="orange")
                                            for k in ["EQU", "GAL"]
                                        ]
                                    ),
                                ),
                            ),
                        ],
                    ),
                ],
                value="coordinates",
            ),
            dmc.AccordionItem(
                [
                    dmc.AccordionControl(
                        "Download data",
                        icon=[
                            DashIconify(
                                icon="tabler:database-export",
                                color=dmc.DEFAULT_THEME["colors"]["red"][6],
                                width=20,
                            ),
                        ],
                    ),
                    dmc.AccordionPanel(
                        html.Div(
                            [
                                dmc.Group(
                                    [
                                        dmc.Button(
                                            "JSON",
                                            id="download_json",
                                            variant="outline",
                                            color="indigo",
                                            size="compact-sm",
                                            leftSection=DashIconify(
                                                icon="mdi:code-json"
                                            ),
                                        ),
                                        dmc.Button(
                                            "CSV",
                                            id="download_csv",
                                            variant="outline",
                                            color="indigo",
                                            size="compact-sm",
                                            leftSection=DashIconify(
                                                icon="mdi:file-csv-outline"
                                            ),
                                        ),
                                        dmc.Button(
                                            "VOTable",
                                            id="download_votable",
                                            variant="outline",
                                            color="indigo",
                                            size="compact-sm",
                                            leftSection=DashIconify(icon="mdi:xml"),
                                        ),
                                        help_popover(
                                            [
                                                dcc.Markdown(
                                                    "You may also download the data programmatically."
                                                ),
                                                download_tab,
                                                dcc.Markdown(
                                                    f"See {APIURL} for more options"
                                                ),
                                            ],
                                            "help_download",
                                            trigger=dmc.ActionIcon(
                                                DashIconify(icon="mdi:help"),
                                                id="help_download",
                                                variant="outline",
                                                color="indigo",
                                            ),
                                        ),
                                        html.Div(
                                            objectid,
                                            id="download_objectid",
                                            className="d-none",
                                        ),
                                        html.Div(
                                            APIURL,
                                            id="download_apiurl",
                                            className="d-none",
                                        ),
                                    ],
                                    align="center",
                                    justify="center",
                                    gap="xs",
                                ),
                            ],
                        ),
                    ),
                ],
                value="api",
            ),
            dmc.AccordionItem(
                [
                    dmc.AccordionControl(
                        "Neighbourhood",
                        icon=[
                            DashIconify(
                                icon="tabler:external-link",
                                color="#15284F",
                                width=20,
                            ),
                        ],
                    ),
                    dmc.AccordionPanel(
                        dmc.Stack(
                            [
                                card_neighbourhood(pdf),
                                *create_external_conesearches(ra0, dec0),
                            ],
                            align="center",
                        ),
                    ),
                ],
                value="external",
            ),
            dmc.AccordionItem(
                [
                    dmc.AccordionControl(
                        "Other brokers",
                        icon=[
                            DashIconify(
                                icon="tabler:atom-2",
                                color=dmc.DEFAULT_THEME["colors"]["green"][6],
                                width=20,
                            ),
                        ],
                    ),
                    dmc.AccordionPanel(
                        dmc.Stack(
                            [
                                create_external_links_brokers(objectid),
                            ],
                            align="center",
                        ),
                    ),
                ],
                value="external_brokers",
            ),
            dmc.AccordionItem(
                [
                    dmc.AccordionControl(
                        "Share",
                        icon=[
                            DashIconify(
                                icon="tabler:share",
                                color=dmc.DEFAULT_THEME["colors"]["gray"][6],
                                width=20,
                            ),
                        ],
                    ),
                    dmc.AccordionPanel(
                        [
                            dmc.Center(
                                html.Div(id="qrcode"),
                                style={"width": "100%", "height": "200"},
                            ),
                        ],
                    ),
                ],
                value="qr",
            ),
        ],
        value=["stamps"],
        styles={"content": {"padding": "5px"}},
    )

    return card


# Downloads handling. Requires CORS to be enabled on the server.
# TODO: We are mostly using it like this until GET requests properly initiate
# downloads instead of just opening the file (so, Content-Disposition etc)
download_js = """
function(n_clicks, name, apiurl){
    if(n_clicks > 0){
        fetch(apiurl + '/api/v1/objects', {
            method: 'POST',
            body: JSON.stringify({
                 'objectId': name,
                 'withupperlim': true,
                 'output-format': '$FORMAT'
            }),
            headers: {
                'Content-type': 'application/json'
            }
        }).then(function(response) {
            return response.blob();
        }).then(function(data) {
            window.saveAs(data, name + '.$EXTENSION');
        }).catch(error => console.error('Error:', error));
    };
    return true;
}
"""
app.clientside_callback(
    download_js.replace("$FORMAT", "json").replace("$EXTENSION", "json"),
    Output("download_json", "n_clicks"),
    [
        Input("download_json", "n_clicks"),
        Input("download_objectid", "children"),
        Input("download_apiurl", "children"),
    ],
)
app.clientside_callback(
    download_js.replace("$FORMAT", "csv").replace("$EXTENSION", "csv"),
    Output("download_csv", "n_clicks"),
    [
        Input("download_csv", "n_clicks"),
        Input("download_objectid", "children"),
        Input("download_apiurl", "children"),
    ],
)
app.clientside_callback(
    download_js.replace("$FORMAT", "votable").replace("$EXTENSION", "vot"),
    Output("download_votable", "n_clicks"),
    [
        Input("download_votable", "n_clicks"),
        Input("download_objectid", "children"),
        Input("download_apiurl", "children"),
    ],
)


def make_badge(text="", color=None, outline=None, tooltip=None, **kwargs):
    style = kwargs.pop("style", {})
    if outline is not None:
        style["border-color"] = outline

    badge = dmc.Badge(
        text,
        color=color,
        variant=kwargs.pop("variant", "dot"),
        style=style,
        **kwargs,
    )

    if tooltip is not None:
        badge = dmc.Tooltip(
            badge,
            label=tooltip,
            color=outline if outline is not None else color,
            className="d-inline",
            multiline=True,
        )

    return badge


def generate_tns_badge(oid):
    """Generate TNS badge

    Parameters
    ----------
    oid: str
        ZTF object ID

    Returns
    -------
    badge: dmc.Badge or None
    """
    r = request_api(
        "/api/v1/resolver",
        json={
            "resolver": "tns",
            "name": oid,
            "reverse": True,
        },
        output="json",
    )

    if r != []:
        entries = [i["d:fullname"] for i in r]
        if len(entries) > 1:
            # AT & SN?
            try:
                # Keep SN
                index = [i.startswith("SN") for i in entries].index(True)
            except ValueError:
                # no SN in list -- take the first one (most recent)
                index = 0
        else:
            index = 0

        payload = r[index]

        if payload["d:type"] != "nan":
            msg = "TNS: {} ({})".format(payload["d:fullname"], payload["d:type"])
        else:
            msg = "TNS: {}".format(payload["d:fullname"])
        badge = make_badge(
            msg,
            color="red",
            tooltip="Transient Name Server classification",
        )
    else:
        badge = None

    return badge


def generate_generic_badges(row, variant="dot"):
    """Operates on first row of a DataFrame, or directly on Series from pdf.iterrow()"""
    if isinstance(row, pd.DataFrame):
        # for VSX, aggregate values
        vsx_label = get_multi_labels(row, "d:vsx", default="Unknown", to_avoid=["nan"])
        if vsx_label != row.loc[0].get("d:vsx"):
            row["d:vsx"] = vsx_label

        # Get first row from DataFrame
        row = row.loc[0]

    badges = []

    # SSO
    ssnamenr = row.get("i:ssnamenr")
    if ssnamenr and ssnamenr != "null":
        badges.append(
            make_badge(
                f"SSO: {ssnamenr}",
                variant=variant,
                color="yellow",
                tooltip="Nearest Solar System object",
            ),
        )

    tracklet = row.get("d:tracklet")
    if tracklet and tracklet != "null":
        badges.append(
            make_badge(
                f"{tracklet}",
                variant=variant,
                color="violet",
                tooltip="Fink detected tracklet",
            ),
        )

    gcvs = row.get("d:gcvs")
    if gcvs and gcvs != "Unknown":
        badges.append(
            make_badge(
                f"GCVS: {gcvs}",
                variant=variant,
                color=class_colors["Simbad"],
                tooltip="General Catalogue of Variable Stars classification",
            ),
        )

    vsx = row.get("d:vsx")
    if (
        vsx
        and vsx != "Unknown"
        and vsx != "nan"
        and vsx == vsx
        and (isinstance(vsx, str) and not vsx.startswith("Fail"))
    ):
        badges.append(
            make_badge(
                f"VSX: {vsx}",
                variant=variant,
                color=class_colors["Simbad"],
                tooltip="AAVSO VSX classification",
            ),
        )

    # Nearby objects
    distnr = row.get("i:distnr")
    if distnr:
        is_source = is_source_behind(distnr)
        badges.append(
            make_badge(
                f'ZTF: {distnr:.1f}"',
                variant=variant,
                color="cyan",
                outline="red" if is_source else None,
                tooltip="""There is a source behind in ZTF reference image.
                You might want to check the DC magnitude plot, and get DR photometry to see its long-term behaviour
                """
                if is_source
                else "Distance to closest object in ZTF reference image",
            ),
        )

    distpsnr = row.get("i:distpsnr1")
    if distpsnr:
        badges.append(
            make_badge(
                f'PS1: {distpsnr:.1f}"',
                variant=variant,
                color="teal",
                tooltip="Distance to closest object in Pan-STARRS DR1 catalogue",
            ),
        )

    distgaia = row.get("i:neargaia")
    if distgaia:
        badges.append(
            make_badge(
                f'Gaia: {distgaia:.1f}"',
                variant=variant,
                color="teal",
                tooltip="Distance to closest object in Gaia DR3 catalogue",
            ),
        )

    return badges


def generate_metadata_name(oid):
    """Generate name from metadata

    Parameters
    ----------
    oid: str
        ZTF object ID

    Returns
    -------
    name: str
    """
    r = request_api(
        "/api/v1/metadata",
        json={
            "objectId": oid,
        },
        output="json",
    )

    if r != []:
        name = r[0]["d:internal_name"]
    else:
        name = None

    return name


@app.callback(
    Output("card_id_left", "children"),
    [
        Input("object-data", "data"),
        Input("object-uppervalid", "data"),
        Input("object-upper", "data"),
    ],
    prevent_initial_call=True,
)
def card_id1(object_data, object_uppervalid, object_upper):
    """Add a card containing basic alert data"""
    pdf = pd.read_json(io.StringIO(object_data))

    objectid = pdf["i:objectId"].to_numpy()[0]
    date_end = pdf["v:lastdate"].to_numpy()[0]
    discovery_date = pdf["v:lastdate"].to_numpy()[-1]
    jds = pdf["i:jd"].to_numpy()
    ndet = len(pdf)

    pdf_upper_valid = pd.read_json(io.StringIO(object_uppervalid))
    if not pdf_upper_valid.empty:
        mask = pdf_upper_valid["i:jd"].apply(lambda x: x not in jds)
        nupper_valid = len(pdf_upper_valid[mask])
    else:
        nupper_valid = 0

    pdf_upper = pd.read_json(io.StringIO(object_upper))
    if not pdf_upper.empty:
        nupper = len(pdf_upper)
    else:
        nupper = 0

    badges = []
    for c in np.unique(pdf["v:classification"]):
        if c in simbad_types:
            color = class_colors["Simbad"]
        elif c in class_colors.keys():
            color = class_colors[c]
        else:
            # Sometimes SIMBAD mess up names :-)
            color = class_colors["Simbad"]

        badges.append(
            make_badge(
                c,
                color=color,
                tooltip="Fink classification",
            ),
        )

    tns_badge = generate_tns_badge(get_first_value(pdf, "i:objectId"))
    if tns_badge is not None:
        badges.append(tns_badge)

    badges += generate_generic_badges(pdf, variant="dot")

    meta_name = generate_metadata_name(get_first_value(pdf, "i:objectId"))
    if meta_name is not None:
        extra_div = dbc.Row(
            [
                dbc.Col(
                    dmc.Title(meta_name, order=4, style={"color": "#15284F"}), width=10
                ),
            ],
            justify="start",
            align="center",
        )
    else:
        extra_div = html.Div()

    coords = SkyCoord(
        get_first_value(pdf, "i:ra"), get_first_value(pdf, "i:dec"), unit="deg"
    )

    c1 = dmc.Avatar(src="/assets/Fink_SecondaryLogo_WEB.png", size="lg")
    c2 = dmc.Title(objectid, order=1, style={"color": "#15284F"})
    card = dmc.Paper(
        [
            dmc.Grid([dmc.GridCol(c1, span=2), dmc.GridCol(c2, span=10)], gutter="xl"),
            extra_div,
            html.Div(badges),
            dcc.Markdown(
                """
                Discovery date: `{}`
                Last detection: `{}`
                Duration: `{:.2f}` / `{:.2f}` days
                Detections: `{}` good, `{}` bad, `{}` upper
                RA/Dec: `{} {}`
                """.format(
                    discovery_date[:19],
                    date_end[:19],
                    jds[0] - jds[-1],
                    get_first_value(pdf, "i:jdendhist")
                    - get_first_value(pdf, "i:jdstarthist"),
                    ndet,
                    nupper_valid,
                    nupper,
                    coords.ra.to_string(pad=True, unit="hour", precision=2, sep=" "),
                    coords.dec.to_string(
                        pad=True, unit="deg", alwayssign=True, precision=1, sep=" "
                    ),
                ),
                className="markdown markdown-pre ps-2 pe-2 mt-2",
            ),
        ],
        radius="xl",
        p="md",
        shadow="xl",
        withBorder=True,
    )
    return card


def card_search_result(row, i):
    """Display single item for search results"""
    badges = []

    name = row["i:objectId"]
    if name[0] == "[":  # Markdownified
        name = row["i:objectId"].split("[")[1].split("]")[0]

    # Handle different variants for key names from different API entry points
    classification = None
    for key in ["v:classification", "d:classification"]:
        if key in row:
            # Classification
            classification = row.get(key)
            if classification in simbad_types:
                color = class_colors["Simbad"]
            elif classification in class_colors.keys():
                color = class_colors[classification]
            else:
                # Sometimes SIMBAD mess up names :-)
                color = class_colors["Simbad"]

            badges.append(
                make_badge(
                    classification,
                    variant="outline",
                    color=color,
                    tooltip="Fink classification",
                ),
            )

    cdsxmatch = row.get("d:cdsxmatch")
    if cdsxmatch and cdsxmatch != "Unknown" and cdsxmatch != classification:
        badges.append(
            make_badge(
                f"SIMBAD: {cdsxmatch}",
                variant="outline",
                color=class_colors["Simbad"],
                tooltip="SIMBAD classification",
            ),
        )

    badges += generate_generic_badges(row, variant="outline")

    if "i:ndethist" in row:
        ndethist = row.get("i:ndethist")
    elif "d:nalerthist" in row:
        ndethist = row.get("d:nalerthist")
    else:
        ndethist = "?"

    jdend = row.get("i:jdendhist", row.get("i:jd"))
    jdstart = row.get("i:jdstarthist")
    lastdate = row.get("i:lastdate", Time(jdend, format="jd").iso)

    coords = SkyCoord(row["i:ra"], row["i:dec"], unit="deg")

    text = """
    `{}` detection(s) in `{:.1f}` days
    First: `{}`
    Last: `{}`
    Equ: `{} {}`
    Gal: `{}`
    """.format(
        ndethist,
        jdend - jdstart,
        Time(jdstart, format="jd").iso[:19],
        lastdate[:19],
        coords.ra.to_string(pad=True, unit="hour", precision=2, sep=" "),
        coords.dec.to_string(
            pad=True, unit="deg", alwayssign=True, precision=1, sep=" "
        ),
        coords.galactic.to_string(style="decimal"),
    )

    text = textwrap.dedent(text)
    if "i:rb" in row:
        text += "RealBogus: `{:.2f}`\n".format(row["i:rb"])
    if "d:anomaly_score" in row:
        text += "Anomaly score: `{:.2f}`\n".format(row["d:anomaly_score"])

    if "v:separation_degree" in row:
        corner_str = "{:.1f}''".format(row["v:separation_degree"] * 3600)
    else:
        corner_str = f"#{i!s}"

    item = dbc.Card(
        [
            # dbc.CardHeader(
            dbc.CardBody(
                [
                    html.A(
                        dmc.Group(
                            [
                                dmc.Text(
                                    f"{name}", style={"fontWeight": 700, "fontSize": 26}
                                ),
                                dmc.Space(w="sm"),
                                *badges,
                            ],
                            gap=3,
                        ),
                        href=f"/{name}",
                        target="_blank",
                        className="text-decoration-none",
                    ),
                    dbc.Row(
                        [
                            dbc.Col(
                                dmc.Skeleton(
                                    style={
                                        "width": "12pc",
                                        "height": "12pc",
                                    },
                                ),
                                id={
                                    "type": "search_results_cutouts",
                                    "objectId": name,
                                    "index": i,
                                },
                                width="auto",
                            ),
                            dbc.Col(
                                dcc.Markdown(
                                    text,
                                    style={"white-space": "pre-wrap"},
                                ),
                                width="auto",
                            ),
                            dbc.Col(
                                dmc.Skeleton(
                                    style={
                                        "width": "100%",
                                        "height": "15pc",
                                    },
                                ),
                                id={
                                    "type": "search_results_lightcurve",
                                    "objectId": name,
                                    "index": i,
                                },
                                xs=12,
                                md=True,
                            ),
                        ],
                        justify="start",
                        className="g-2",
                    ),
                    # Upper right corner badge
                    dbc.Badge(
                        corner_str,
                        color="light",
                        pill=True,
                        text_color="dark",
                        className="position-absolute top-0 start-100 translate-middle border",
                    ),
                ],
            ),
        ],
        color="white",
        className="mb-2 shadow border-1",
    )

    return item<|MERGE_RESOLUTION|>--- conflicted
+++ resolved
@@ -309,11 +309,7 @@
 
     # Sanitize empty values
     if ssnamenr == "null":
-<<<<<<< HEAD
-        ssnamenr = ""
-=======
         ssnamenr = "N/A"
->>>>>>> c86d6323
 
     if not vsx or vsx == "nan":
         vsx = "Unknown"
