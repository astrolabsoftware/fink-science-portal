--- conflicted
+++ resolved
@@ -38,35 +38,6 @@
 
 import logging
 from logging import Logger
-
-<<<<<<< HEAD
-=======
-COLS_FINK = [
-    "finkclass",
-    "tnsclass",
-    "cdsxmatch",
-    "roid",
-    "mulens",
-    "DR3Name",
-    "Plx",
-    "e_Plx",
-    "gcvs",
-    "vsx",
-    "snn_snia_vs_nonia",
-    "snn_sn_vs_all",
-    "rf_snia_vs_nonia",
-    "rf_kn_vs_nonkn",
-    "tracklet",
-    "x4lac",
-    "x3hsp",
-    "mangrove",
-    "t2",
-    "anomaly_score",
-    "lc_features_g",
-    "lc_features_r",
-]
->>>>>>> c86d6323
-
 
 def get_fink_logger(name: str = "test", log_level: str = "INFO") -> Logger:
     """Initialise python logger. Suitable for both driver and executors.
@@ -496,10 +467,7 @@
             "candidate.jd",
             "candidate.ra",
             "candidate.dec",
-<<<<<<< HEAD
             "candidate.ssnamenr",
-=======
->>>>>>> c86d6323
         ]
 
         # add other values from the root level
@@ -515,7 +483,6 @@
         ]
         [cnames.append(col) for col in df.columns if col not in to_avoid]
 
-<<<<<<< HEAD
         # Add extra classification
         cnames.append("finkclass")
         cnames.append("tnsclass")
@@ -527,15 +494,6 @@
             "struct(lc_features_r.*) as lc_features_r"
         )
 
-=======
-        cnames[cnames.index("lc_features_g")] = (
-            "struct(lc_features_g.*) as lc_features_g"
-        )
-        cnames[cnames.index("lc_features_r")] = (
-            "struct(lc_features_r.*) as lc_features_r"
-        )
-
->>>>>>> c86d6323
     elif args.content == "Cutouts":
         cnames = [
             "objectId",
@@ -544,10 +502,7 @@
             "candidate.ra",
             "candidate.dec",
             "candidate.jd",
-<<<<<<< HEAD
             "candidate.ssnamenr",
-=======
->>>>>>> c86d6323
             "cutoutScience",
             "cutoutTemplate",
             "cutoutDifference",
